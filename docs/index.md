# Python Enzyme Engineering Database

!!! warning "API under construction 🏗️"

    The API is currently under construction and is subject to change.

## 🤔 What is PyEED?

`pyeed` is a Python toolkit, that allows easy creation, annotation, and analysis of sequence data. All functionalities are based on a data model, which integrates all information on a given nucleotide or protein sequence in a single object. This allows the bundling of all information on a given sequence, making it available in all creation, annotation, and analysis steps. The entire system is generic and applies to various research scenarios.  
`pyeed` is designed to enable object-oriented programming for bioinformatics. 

## 📝 Data Structure

The data structure of `pyeed` is based on a [data model](https://github.com/PyEED/pyeed/blob/main/specifications/data_model.md)(1), describing the relation between all attributes of a sequence. These attributes include the sequence, the organism, and annotations of the sequence such as sites and regions within the sequence. Furthermore, the information is marked with annotations, marking the origin of the information. 

<<<<<<< HEAD
## 🛠️ Tools
=======
## 🧰 Tools
>>>>>>> 98fdfed9

`pyeed` implements common tools for clustering, aligning, and visualizing sequences. CLI tools such as `Clustal Omega` are implemented as a Docker Service, allowing easy installation and usage of these tools.<|MERGE_RESOLUTION|>--- conflicted
+++ resolved
@@ -13,10 +13,6 @@
 
 The data structure of `pyeed` is based on a [data model](https://github.com/PyEED/pyeed/blob/main/specifications/data_model.md)(1), describing the relation between all attributes of a sequence. These attributes include the sequence, the organism, and annotations of the sequence such as sites and regions within the sequence. Furthermore, the information is marked with annotations, marking the origin of the information. 
 
-<<<<<<< HEAD
-## 🛠️ Tools
-=======
 ## 🧰 Tools
->>>>>>> 98fdfed9
 
 `pyeed` implements common tools for clustering, aligning, and visualizing sequences. CLI tools such as `Clustal Omega` are implemented as a Docker Service, allowing easy installation and usage of these tools.