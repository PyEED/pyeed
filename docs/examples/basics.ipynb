--- conflicted
+++ resolved
@@ -16,63 +16,6 @@
   },
   {
    "cell_type": "code",
-<<<<<<< HEAD
-   "execution_count": 4,
-   "metadata": {},
-   "outputs": [
-    {
-     "name": "stdout",
-     "output_type": "stream",
-     "text": [
-      "\u001b[4mProteinRecord\u001b[0m\n",
-      "├── \u001b[94mid\u001b[0m = E300_wefef\n",
-      "├── \u001b[94mname\u001b[0m = my sequence\n",
-      "├── \u001b[94morganism\u001b[0m\n",
-      "│   └── \u001b[4mOrganism\u001b[0m\n",
-      "│       ├── \u001b[94mid\u001b[0m = f1e41f5c-3e17-477f-a453-837f4fd09ca7\n",
-      "│       ├── \u001b[94mtaxonomy_id\u001b[0m = 9094\n",
-      "│       └── \u001b[94mname\u001b[0m = E. coli\n",
-      "├── \u001b[94msequence\u001b[0m = SDFSGWRSB\n",
-      "└── \u001b[94msites\u001b[0m\n",
-      "    └── 0\n",
-      "        └── \u001b[4mSite\u001b[0m\n",
-      "            ├── \u001b[94mid\u001b[0m = 277fed27-a7b4-451a-a822-cbfe3e88c1a2\n",
-      "            ├── \u001b[94mname\u001b[0m = active site\n",
-      "            └── \u001b[94mpositions\u001b[0m = [1, 2, 3, ...]\n",
-      "\n"
-     ]
-    }
-   ],
-   "source": [
-    "from pyeed.core import ProteinRecord\n",
-    "from pyeed.core import Organism\n",
-    "\n",
-    "my_organism = Organism(name=\"E. coli\", taxonomy_id=9094)\n",
-    "\n",
-    "E300 = ProteinRecord(id=\"E300_wefef\", sequence=\"SDFSGWRSB\", organism=my_organism, name=\"my sequence\")\n",
-    "\n",
-    "E300.add_to_sites(\n",
-    "    positions=[1,2,3],\n",
-    "    name=\"active site\"\n",
-    ")\n",
-    "\n",
-    "E300.\n",
-    "\n",
-    "print(E300)\n",
-    "\n"
-   ]
-  },
-  {
-   "cell_type": "code",
-   "execution_count": null,
-   "metadata": {},
-   "outputs": [],
-   "source": []
-  },
-  {
-   "cell_type": "code",
-=======
->>>>>>> c7645e82
    "execution_count": 1,
    "metadata": {},
    "outputs": [],
