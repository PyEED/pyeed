{
 "cells": [
  {
   "cell_type": "markdown",
   "metadata": {},
   "source": [
    "# Protein Embedding Analysis Pipeline\n",
    "\n",
    "This notebook demonstrates how to fetch protein data, calculate embeddings, and visualize protein relationships using t-SNE."
   ]
  },
  {
   "cell_type": "markdown",
   "metadata": {},
   "source": [
    "This notebook demonstrates an end-to-end pipeline for protein embedding analysis. Here, we connect to a Neo4j database to fetch protein sequences from the NCBI protein database, compute high-dimensional embeddings using a pre-trained model, and then project these embeddings into two dimensions using t-SNE. The final visualization provides insights into the relationships among proteins based on their sequence properties."
   ]
  },
  {
   "cell_type": "code",
   "execution_count": 1,
   "metadata": {},
   "outputs": [
    {
     "name": "stderr",
     "output_type": "stream",
     "text": [
      "/home/nab/anaconda3/envs/pyeed_niklas_env/lib/python3.10/site-packages/tqdm/auto.py:21: TqdmWarning: IProgress not found. Please update jupyter and ipywidgets. See https://ipywidgets.readthedocs.io/en/stable/user_install.html\n",
      "  from .autonotebook import tqdm as notebook_tqdm\n"
     ]
    }
   ],
   "source": [
    "import sys\n",
<<<<<<< HEAD
    "\n",
=======
>>>>>>> b72ba489
    "import matplotlib.pyplot as plt\n",
    "import pandas as pd\n",
    "from loguru import logger\n",
    "\n",
    "from pyeed import Pyeed\n",
    "from pyeed.analysis.embedding_analysis import EmbeddingTool\n",
    "\n",
    "logger.remove()\n",
    "level = logger.add(sys.stderr, level=\"INFO\")"
   ]
  },
  {
   "cell_type": "markdown",
   "metadata": {},
   "source": [
    "### Database Connection and Setup\n",
    "Now we'll connect to our Neo4j database and prepare it for new data by:\n",
    "1. Establishing a connection\n",
    "2. Wiping any existing data\n",
    "3. Removing old constraints"
   ]
  },
  {
   "cell_type": "code",
   "execution_count": 2,
   "metadata": {},
   "outputs": [
    {
     "name": "stdout",
     "output_type": "stream",
     "text": [
      "📡 Connected to database.\n",
      "All data has been wiped from the database.\n"
     ]
    }
   ],
   "source": [
    "uri = \"bolt://129.69.129.130:7687\"\n",
    "user = \"neo4j\"\n",
    "password = \"12345678\"\n",
    "\n",
    "eedb = Pyeed(uri, user=user, password=password)\n",
    "eedb.db.wipe_database(date='2025-03-26')"
   ]
  },
  {
   "cell_type": "code",
   "execution_count": 3,
   "metadata": {},
   "outputs": [],
   "source": [
    "et = EmbeddingTool()"
   ]
  },
  {
   "cell_type": "markdown",
   "metadata": {},
   "source": [
    "### Fetching Protein Data\n",
    "We'll now fetch protein sequences from the NCBI protein database using a list of protein IDs."
   ]
  },
  {
   "cell_type": "code",
   "execution_count": 4,
   "metadata": {},
   "outputs": [
    {
     "name": "stdout",
     "output_type": "stream",
     "text": [
      "The data has the following columns:\n",
      "Index(['protein_name', 'phenotype', 'protein_id', 'protein_id_database'], dtype='object')\n"
     ]
    }
   ],
   "source": [
    "# these are example ids\n",
    "df = pd.read_csv(\"resources/data_example.csv\", delimiter=\";\")\n",
    "print(\"The data has the following columns:\")\n",
    "print(df.columns)\n",
    "\n",
    "# create a dict with protein_id_database as key and phenotype as value\n",
    "dict_data = dict(zip(df[\"protein_id_database\"], df[\"phenotype\"]))"
   ]
  },
  {
   "cell_type": "code",
   "execution_count": 5,
   "metadata": {},
   "outputs": [
    {
     "name": "stderr",
     "output_type": "stream",
     "text": [
      "\u001b[32m2025-03-26 11:37:31.838\u001b[0m | \u001b[1mINFO    \u001b[0m | \u001b[36mpyeed.main\u001b[0m:\u001b[36mfetch_from_primary_db\u001b[0m:\u001b[36m87\u001b[0m - \u001b[1mFound 0 sequences in the database.\u001b[0m\n",
      "\u001b[32m2025-03-26 11:37:31.839\u001b[0m | \u001b[1mINFO    \u001b[0m | \u001b[36mpyeed.main\u001b[0m:\u001b[36mfetch_from_primary_db\u001b[0m:\u001b[36m89\u001b[0m - \u001b[1mFetching 68 sequences from ncbi_protein.\u001b[0m\n",
      "\u001b[32m2025-03-26 11:37:31.880\u001b[0m | \u001b[1mINFO    \u001b[0m | \u001b[36mpyeed.adapter.primary_db_adapter\u001b[0m:\u001b[36mexecute_requests\u001b[0m:\u001b[36m140\u001b[0m - \u001b[1mStarting requests for 7 batches.\u001b[0m\n",
      "\u001b[32m2025-03-26 11:37:32.848\u001b[0m | \u001b[1mINFO    \u001b[0m | \u001b[36mpyeed.adapter.ncbi_protein_mapper\u001b[0m:\u001b[36madd_to_db\u001b[0m:\u001b[36m301\u001b[0m - \u001b[1mAdded/updated NCBI protein AAP20891.1 in database\u001b[0m\n",
      "\u001b[32m2025-03-26 11:37:32.891\u001b[0m | \u001b[1mINFO    \u001b[0m | \u001b[36mpyeed.adapter.ncbi_protein_mapper\u001b[0m:\u001b[36madd_to_db\u001b[0m:\u001b[36m301\u001b[0m - \u001b[1mAdded/updated NCBI protein CAJ85677.1 in database\u001b[0m\n",
      "\u001b[32m2025-03-26 11:37:32.937\u001b[0m | \u001b[1mINFO    \u001b[0m | \u001b[36mpyeed.adapter.ncbi_protein_mapper\u001b[0m:\u001b[36madd_to_db\u001b[0m:\u001b[36m301\u001b[0m - \u001b[1mAdded/updated NCBI protein SAQ02853.1 in database\u001b[0m\n",
      "\u001b[32m2025-03-26 11:37:32.957\u001b[0m | \u001b[1mINFO    \u001b[0m | \u001b[36mpyeed.adapter.ncbi_protein_mapper\u001b[0m:\u001b[36madd_to_db\u001b[0m:\u001b[36m301\u001b[0m - \u001b[1mAdded/updated NCBI protein CDR98216.1 in database\u001b[0m\n",
      "\u001b[32m2025-03-26 11:37:33.001\u001b[0m | \u001b[1mINFO    \u001b[0m | \u001b[36mpyeed.adapter.ncbi_protein_mapper\u001b[0m:\u001b[36madd_to_db\u001b[0m:\u001b[36m301\u001b[0m - \u001b[1mAdded/updated NCBI protein WP_109963600.1 in database\u001b[0m\n",
      "\u001b[32m2025-03-26 11:37:33.050\u001b[0m | \u001b[1mINFO    \u001b[0m | \u001b[36mpyeed.adapter.ncbi_protein_mapper\u001b[0m:\u001b[36madd_to_db\u001b[0m:\u001b[36m301\u001b[0m - \u001b[1mAdded/updated NCBI protein CAA41038.1 in database\u001b[0m\n",
      "\u001b[32m2025-03-26 11:37:33.068\u001b[0m | \u001b[1mINFO    \u001b[0m | \u001b[36mpyeed.adapter.ncbi_protein_mapper\u001b[0m:\u001b[36madd_to_db\u001b[0m:\u001b[36m301\u001b[0m - \u001b[1mAdded/updated NCBI protein WP_109874025.1 in database\u001b[0m\n",
      "\u001b[32m2025-03-26 11:37:33.087\u001b[0m | \u001b[1mINFO    \u001b[0m | \u001b[36mpyeed.adapter.ncbi_protein_mapper\u001b[0m:\u001b[36madd_to_db\u001b[0m:\u001b[36m301\u001b[0m - \u001b[1mAdded/updated NCBI protein CAA46344.1 in database\u001b[0m\n",
      "\u001b[32m2025-03-26 11:37:33.107\u001b[0m | \u001b[1mINFO    \u001b[0m | \u001b[36mpyeed.adapter.ncbi_protein_mapper\u001b[0m:\u001b[36madd_to_db\u001b[0m:\u001b[36m301\u001b[0m - \u001b[1mAdded/updated NCBI protein APG33178.1 in database\u001b[0m\n",
      "\u001b[32m2025-03-26 11:37:33.159\u001b[0m | \u001b[1mINFO    \u001b[0m | \u001b[36mpyeed.adapter.ncbi_protein_mapper\u001b[0m:\u001b[36madd_to_db\u001b[0m:\u001b[36m301\u001b[0m - \u001b[1mAdded/updated NCBI protein AKC98298.1 in database\u001b[0m\n",
      "\u001b[32m2025-03-26 11:37:33.212\u001b[0m | \u001b[1mINFO    \u001b[0m | \u001b[36mpyeed.adapter.ncbi_protein_mapper\u001b[0m:\u001b[36madd_to_db\u001b[0m:\u001b[36m301\u001b[0m - \u001b[1mAdded/updated NCBI protein KJO56189.1 in database\u001b[0m\n",
      "\u001b[32m2025-03-26 11:37:33.238\u001b[0m | \u001b[1mINFO    \u001b[0m | \u001b[36mpyeed.adapter.ncbi_protein_mapper\u001b[0m:\u001b[36madd_to_db\u001b[0m:\u001b[36m301\u001b[0m - \u001b[1mAdded/updated NCBI protein KLP91446.1 in database\u001b[0m\n",
      "\u001b[32m2025-03-26 11:37:33.263\u001b[0m | \u001b[1mINFO    \u001b[0m | \u001b[36mpyeed.adapter.ncbi_protein_mapper\u001b[0m:\u001b[36madd_to_db\u001b[0m:\u001b[36m301\u001b[0m - \u001b[1mAdded/updated NCBI protein CAA46346.1 in database\u001b[0m\n",
      "\u001b[32m2025-03-26 11:37:33.287\u001b[0m | \u001b[1mINFO    \u001b[0m | \u001b[36mpyeed.adapter.ncbi_protein_mapper\u001b[0m:\u001b[36madd_to_db\u001b[0m:\u001b[36m301\u001b[0m - \u001b[1mAdded/updated NCBI protein CAA74912.2 in database\u001b[0m\n",
      "\u001b[32m2025-03-26 11:37:33.311\u001b[0m | \u001b[1mINFO    \u001b[0m | \u001b[36mpyeed.adapter.ncbi_protein_mapper\u001b[0m:\u001b[36madd_to_db\u001b[0m:\u001b[36m301\u001b[0m - \u001b[1mAdded/updated NCBI protein AFN21551.1 in database\u001b[0m\n",
      "\u001b[32m2025-03-26 11:37:33.334\u001b[0m | \u001b[1mINFO    \u001b[0m | \u001b[36mpyeed.adapter.ncbi_protein_mapper\u001b[0m:\u001b[36madd_to_db\u001b[0m:\u001b[36m301\u001b[0m - \u001b[1mAdded/updated NCBI protein ACB22021.1 in database\u001b[0m\n",
      "\u001b[32m2025-03-26 11:37:33.362\u001b[0m | \u001b[1mINFO    \u001b[0m | \u001b[36mpyeed.adapter.ncbi_protein_mapper\u001b[0m:\u001b[36madd_to_db\u001b[0m:\u001b[36m301\u001b[0m - \u001b[1mAdded/updated NCBI protein CAA76794.1 in database\u001b[0m\n",
      "\u001b[32m2025-03-26 11:37:33.385\u001b[0m | \u001b[1mINFO    \u001b[0m | \u001b[36mpyeed.adapter.ncbi_protein_mapper\u001b[0m:\u001b[36madd_to_db\u001b[0m:\u001b[36m301\u001b[0m - \u001b[1mAdded/updated NCBI protein CAA76795.1 in database\u001b[0m\n",
      "\u001b[32m2025-03-26 11:37:33.440\u001b[0m | \u001b[1mINFO    \u001b[0m | \u001b[36mpyeed.adapter.ncbi_protein_mapper\u001b[0m:\u001b[36madd_to_db\u001b[0m:\u001b[36m301\u001b[0m - \u001b[1mAdded/updated NCBI protein CCG28759.1 in database\u001b[0m\n",
      "\u001b[32m2025-03-26 11:37:33.464\u001b[0m | \u001b[1mINFO    \u001b[0m | \u001b[36mpyeed.adapter.ncbi_protein_mapper\u001b[0m:\u001b[36madd_to_db\u001b[0m:\u001b[36m301\u001b[0m - \u001b[1mAdded/updated NCBI protein KLG19745.1 in database\u001b[0m\n",
      "\u001b[32m2025-03-26 11:37:33.980\u001b[0m | \u001b[1mINFO    \u001b[0m | \u001b[36mpyeed.adapter.ncbi_protein_mapper\u001b[0m:\u001b[36madd_to_db\u001b[0m:\u001b[36m301\u001b[0m - \u001b[1mAdded/updated NCBI protein AAC32891.1 in database\u001b[0m\n",
      "\u001b[32m2025-03-26 11:37:34.008\u001b[0m | \u001b[1mINFO    \u001b[0m | \u001b[36mpyeed.adapter.ncbi_protein_mapper\u001b[0m:\u001b[36madd_to_db\u001b[0m:\u001b[36m301\u001b[0m - \u001b[1mAdded/updated NCBI protein CAA76796.1 in database\u001b[0m\n",
      "\u001b[32m2025-03-26 11:37:34.032\u001b[0m | \u001b[1mINFO    \u001b[0m | \u001b[36mpyeed.adapter.ncbi_protein_mapper\u001b[0m:\u001b[36madd_to_db\u001b[0m:\u001b[36m301\u001b[0m - \u001b[1mAdded/updated NCBI protein CAD24670.1 in database\u001b[0m\n",
      "\u001b[32m2025-03-26 11:37:34.055\u001b[0m | \u001b[1mINFO    \u001b[0m | \u001b[36mpyeed.adapter.ncbi_protein_mapper\u001b[0m:\u001b[36madd_to_db\u001b[0m:\u001b[36m301\u001b[0m - \u001b[1mAdded/updated NCBI protein ARF45649.1 in database\u001b[0m\n",
      "\u001b[32m2025-03-26 11:37:34.079\u001b[0m | \u001b[1mINFO    \u001b[0m | \u001b[36mpyeed.adapter.ncbi_protein_mapper\u001b[0m:\u001b[36madd_to_db\u001b[0m:\u001b[36m301\u001b[0m - \u001b[1mAdded/updated NCBI protein CTA52364.1 in database\u001b[0m\n",
      "\u001b[32m2025-03-26 11:37:34.102\u001b[0m | \u001b[1mINFO    \u001b[0m | \u001b[36mpyeed.adapter.ncbi_protein_mapper\u001b[0m:\u001b[36madd_to_db\u001b[0m:\u001b[36m301\u001b[0m - \u001b[1mAdded/updated NCBI protein ADL13944.1 in database\u001b[0m\n",
      "\u001b[32m2025-03-26 11:37:34.127\u001b[0m | \u001b[1mINFO    \u001b[0m | \u001b[36mpyeed.adapter.ncbi_protein_mapper\u001b[0m:\u001b[36madd_to_db\u001b[0m:\u001b[36m301\u001b[0m - \u001b[1mAdded/updated NCBI protein AGQ50511.1 in database\u001b[0m\n",
      "\u001b[32m2025-03-26 11:37:34.152\u001b[0m | \u001b[1mINFO    \u001b[0m | \u001b[36mpyeed.adapter.ncbi_protein_mapper\u001b[0m:\u001b[36madd_to_db\u001b[0m:\u001b[36m301\u001b[0m - \u001b[1mAdded/updated NCBI protein AKA60778.1 in database\u001b[0m\n",
      "\u001b[32m2025-03-26 11:37:34.177\u001b[0m | \u001b[1mINFO    \u001b[0m | \u001b[36mpyeed.adapter.ncbi_protein_mapper\u001b[0m:\u001b[36madd_to_db\u001b[0m:\u001b[36m301\u001b[0m - \u001b[1mAdded/updated NCBI protein APT65830.1 in database\u001b[0m\n",
      "\u001b[32m2025-03-26 11:37:34.229\u001b[0m | \u001b[1mINFO    \u001b[0m | \u001b[36mpyeed.adapter.ncbi_protein_mapper\u001b[0m:\u001b[36madd_to_db\u001b[0m:\u001b[36m301\u001b[0m - \u001b[1mAdded/updated NCBI protein HAH6232254.1 in database\u001b[0m\n",
      "\u001b[32m2025-03-26 11:37:34.263\u001b[0m | \u001b[1mINFO    \u001b[0m | \u001b[36mpyeed.adapter.ncbi_protein_mapper\u001b[0m:\u001b[36madd_to_db\u001b[0m:\u001b[36m301\u001b[0m - \u001b[1mAdded/updated NCBI protein QDO66746.1 in database\u001b[0m\n",
      "\u001b[32m2025-03-26 11:37:34.288\u001b[0m | \u001b[1mINFO    \u001b[0m | \u001b[36mpyeed.adapter.ncbi_protein_mapper\u001b[0m:\u001b[36madd_to_db\u001b[0m:\u001b[36m301\u001b[0m - \u001b[1mAdded/updated NCBI protein CBX53726.1 in database\u001b[0m\n",
      "\u001b[32m2025-03-26 11:37:34.312\u001b[0m | \u001b[1mINFO    \u001b[0m | \u001b[36mpyeed.adapter.ncbi_protein_mapper\u001b[0m:\u001b[36madd_to_db\u001b[0m:\u001b[36m301\u001b[0m - \u001b[1mAdded/updated NCBI protein AAC32889.2 in database\u001b[0m\n",
      "\u001b[32m2025-03-26 11:37:34.337\u001b[0m | \u001b[1mINFO    \u001b[0m | \u001b[36mpyeed.adapter.ncbi_protein_mapper\u001b[0m:\u001b[36madd_to_db\u001b[0m:\u001b[36m301\u001b[0m - \u001b[1mAdded/updated NCBI protein CAA64682.1 in database\u001b[0m\n",
      "\u001b[32m2025-03-26 11:37:34.361\u001b[0m | \u001b[1mINFO    \u001b[0m | \u001b[36mpyeed.adapter.ncbi_protein_mapper\u001b[0m:\u001b[36madd_to_db\u001b[0m:\u001b[36m301\u001b[0m - \u001b[1mAdded/updated NCBI protein CAA71322.1 in database\u001b[0m\n",
      "\u001b[32m2025-03-26 11:37:34.386\u001b[0m | \u001b[1mINFO    \u001b[0m | \u001b[36mpyeed.adapter.ncbi_protein_mapper\u001b[0m:\u001b[36madd_to_db\u001b[0m:\u001b[36m301\u001b[0m - \u001b[1mAdded/updated NCBI protein CAA71323.1 in database\u001b[0m\n",
      "\u001b[32m2025-03-26 11:37:34.409\u001b[0m | \u001b[1mINFO    \u001b[0m | \u001b[36mpyeed.adapter.ncbi_protein_mapper\u001b[0m:\u001b[36madd_to_db\u001b[0m:\u001b[36m301\u001b[0m - \u001b[1mAdded/updated NCBI protein CAA71324.1 in database\u001b[0m\n",
      "\u001b[32m2025-03-26 11:37:34.433\u001b[0m | \u001b[1mINFO    \u001b[0m | \u001b[36mpyeed.adapter.ncbi_protein_mapper\u001b[0m:\u001b[36madd_to_db\u001b[0m:\u001b[36m301\u001b[0m - \u001b[1mAdded/updated NCBI protein AEC32455.1 in database\u001b[0m\n",
      "\u001b[32m2025-03-26 11:37:34.456\u001b[0m | \u001b[1mINFO    \u001b[0m | \u001b[36mpyeed.adapter.ncbi_protein_mapper\u001b[0m:\u001b[36madd_to_db\u001b[0m:\u001b[36m301\u001b[0m - \u001b[1mAdded/updated NCBI protein AAD22538.1 in database\u001b[0m\n",
      "\u001b[32m2025-03-26 11:37:34.479\u001b[0m | \u001b[1mINFO    \u001b[0m | \u001b[36mpyeed.adapter.ncbi_protein_mapper\u001b[0m:\u001b[36madd_to_db\u001b[0m:\u001b[36m301\u001b[0m - \u001b[1mAdded/updated NCBI protein AAD22539.1 in database\u001b[0m\n",
      "\u001b[32m2025-03-26 11:37:34.997\u001b[0m | \u001b[1mINFO    \u001b[0m | \u001b[36mpyeed.adapter.ncbi_protein_mapper\u001b[0m:\u001b[36madd_to_db\u001b[0m:\u001b[36m301\u001b[0m - \u001b[1mAdded/updated NCBI protein ABB97007.1 in database\u001b[0m\n",
      "\u001b[32m2025-03-26 11:37:35.021\u001b[0m | \u001b[1mINFO    \u001b[0m | \u001b[36mpyeed.adapter.ncbi_protein_mapper\u001b[0m:\u001b[36madd_to_db\u001b[0m:\u001b[36m301\u001b[0m - \u001b[1mAdded/updated NCBI protein ACJ43254.1 in database\u001b[0m\n",
      "\u001b[32m2025-03-26 11:37:35.046\u001b[0m | \u001b[1mINFO    \u001b[0m | \u001b[36mpyeed.adapter.ncbi_protein_mapper\u001b[0m:\u001b[36madd_to_db\u001b[0m:\u001b[36m301\u001b[0m - \u001b[1mAdded/updated NCBI protein AAC05975.1 in database\u001b[0m\n",
      "\u001b[32m2025-03-26 11:37:35.069\u001b[0m | \u001b[1mINFO    \u001b[0m | \u001b[36mpyeed.adapter.ncbi_protein_mapper\u001b[0m:\u001b[36madd_to_db\u001b[0m:\u001b[36m301\u001b[0m - \u001b[1mAdded/updated NCBI protein BCD58813.1 in database\u001b[0m\n",
      "\u001b[32m2025-03-26 11:37:35.093\u001b[0m | \u001b[1mINFO    \u001b[0m | \u001b[36mpyeed.adapter.ncbi_protein_mapper\u001b[0m:\u001b[36madd_to_db\u001b[0m:\u001b[36m301\u001b[0m - \u001b[1mAdded/updated NCBI protein AAK17194.1 in database\u001b[0m\n",
      "\u001b[32m2025-03-26 11:37:35.126\u001b[0m | \u001b[1mINFO    \u001b[0m | \u001b[36mpyeed.adapter.ncbi_protein_mapper\u001b[0m:\u001b[36madd_to_db\u001b[0m:\u001b[36m301\u001b[0m - \u001b[1mAdded/updated NCBI protein AAD33116.2 in database\u001b[0m\n",
      "\u001b[32m2025-03-26 11:37:35.150\u001b[0m | \u001b[1mINFO    \u001b[0m | \u001b[36mpyeed.adapter.ncbi_protein_mapper\u001b[0m:\u001b[36madd_to_db\u001b[0m:\u001b[36m301\u001b[0m - \u001b[1mAdded/updated NCBI protein CAB92324.1 in database\u001b[0m\n",
      "\u001b[32m2025-03-26 11:37:35.175\u001b[0m | \u001b[1mINFO    \u001b[0m | \u001b[36mpyeed.adapter.ncbi_protein_mapper\u001b[0m:\u001b[36madd_to_db\u001b[0m:\u001b[36m301\u001b[0m - \u001b[1mAdded/updated NCBI protein AAL03985.1 in database\u001b[0m\n",
      "\u001b[32m2025-03-26 11:37:35.200\u001b[0m | \u001b[1mINFO    \u001b[0m | \u001b[36mpyeed.adapter.ncbi_protein_mapper\u001b[0m:\u001b[36madd_to_db\u001b[0m:\u001b[36m301\u001b[0m - \u001b[1mAdded/updated NCBI protein AAF19151.1 in database\u001b[0m\n",
      "\u001b[32m2025-03-26 11:37:35.224\u001b[0m | \u001b[1mINFO    \u001b[0m | \u001b[36mpyeed.adapter.ncbi_protein_mapper\u001b[0m:\u001b[36madd_to_db\u001b[0m:\u001b[36m301\u001b[0m - \u001b[1mAdded/updated NCBI protein AAF05613.1 in database\u001b[0m\n",
      "\u001b[32m2025-03-26 11:37:35.257\u001b[0m | \u001b[1mINFO    \u001b[0m | \u001b[36mpyeed.adapter.ncbi_protein_mapper\u001b[0m:\u001b[36madd_to_db\u001b[0m:\u001b[36m301\u001b[0m - \u001b[1mAdded/updated NCBI protein AAF05614.1 in database\u001b[0m\n",
      "\u001b[32m2025-03-26 11:37:35.282\u001b[0m | \u001b[1mINFO    \u001b[0m | \u001b[36mpyeed.adapter.ncbi_protein_mapper\u001b[0m:\u001b[36madd_to_db\u001b[0m:\u001b[36m301\u001b[0m - \u001b[1mAdded/updated NCBI protein AAF05612.1 in database\u001b[0m\n",
      "\u001b[32m2025-03-26 11:37:35.307\u001b[0m | \u001b[1mINFO    \u001b[0m | \u001b[36mpyeed.adapter.ncbi_protein_mapper\u001b[0m:\u001b[36madd_to_db\u001b[0m:\u001b[36m301\u001b[0m - \u001b[1mAdded/updated NCBI protein AAF05611.1 in database\u001b[0m\n",
      "\u001b[32m2025-03-26 11:37:35.330\u001b[0m | \u001b[1mINFO    \u001b[0m | \u001b[36mpyeed.adapter.ncbi_protein_mapper\u001b[0m:\u001b[36madd_to_db\u001b[0m:\u001b[36m301\u001b[0m - \u001b[1mAdded/updated NCBI protein AAM15527.1 in database\u001b[0m\n",
      "\u001b[32m2025-03-26 11:37:35.354\u001b[0m | \u001b[1mINFO    \u001b[0m | \u001b[36mpyeed.adapter.ncbi_protein_mapper\u001b[0m:\u001b[36madd_to_db\u001b[0m:\u001b[36m301\u001b[0m - \u001b[1mAdded/updated NCBI protein AAL29433.1 in database\u001b[0m\n",
      "\u001b[32m2025-03-26 11:37:35.378\u001b[0m | \u001b[1mINFO    \u001b[0m | \u001b[36mpyeed.adapter.ncbi_protein_mapper\u001b[0m:\u001b[36madd_to_db\u001b[0m:\u001b[36m301\u001b[0m - \u001b[1mAdded/updated NCBI protein AAL29434.1 in database\u001b[0m\n",
      "\u001b[32m2025-03-26 11:37:35.403\u001b[0m | \u001b[1mINFO    \u001b[0m | \u001b[36mpyeed.adapter.ncbi_protein_mapper\u001b[0m:\u001b[36madd_to_db\u001b[0m:\u001b[36m301\u001b[0m - \u001b[1mAdded/updated NCBI protein AAL29435.1 in database\u001b[0m\n",
      "\u001b[32m2025-03-26 11:37:35.427\u001b[0m | \u001b[1mINFO    \u001b[0m | \u001b[36mpyeed.adapter.ncbi_protein_mapper\u001b[0m:\u001b[36madd_to_db\u001b[0m:\u001b[36m301\u001b[0m - \u001b[1mAdded/updated NCBI protein AAL29436.1 in database\u001b[0m\n",
      "\u001b[32m2025-03-26 11:37:35.451\u001b[0m | \u001b[1mINFO    \u001b[0m | \u001b[36mpyeed.adapter.ncbi_protein_mapper\u001b[0m:\u001b[36madd_to_db\u001b[0m:\u001b[36m301\u001b[0m - \u001b[1mAdded/updated NCBI protein CAC43229.1 in database\u001b[0m\n",
      "\u001b[32m2025-03-26 11:37:35.475\u001b[0m | \u001b[1mINFO    \u001b[0m | \u001b[36mpyeed.adapter.ncbi_protein_mapper\u001b[0m:\u001b[36madd_to_db\u001b[0m:\u001b[36m301\u001b[0m - \u001b[1mAdded/updated NCBI protein CAC43230.1 in database\u001b[0m\n",
      "\u001b[32m2025-03-26 11:37:35.893\u001b[0m | \u001b[1mINFO    \u001b[0m | \u001b[36mpyeed.adapter.ncbi_protein_mapper\u001b[0m:\u001b[36madd_to_db\u001b[0m:\u001b[36m301\u001b[0m - \u001b[1mAdded/updated NCBI protein AAG44570.1 in database\u001b[0m\n",
      "\u001b[32m2025-03-26 11:37:35.911\u001b[0m | \u001b[1mINFO    \u001b[0m | \u001b[36mpyeed.adapter.ncbi_protein_mapper\u001b[0m:\u001b[36madd_to_db\u001b[0m:\u001b[36m301\u001b[0m - \u001b[1mAdded/updated NCBI protein AAK14792.1 in database\u001b[0m\n",
      "\u001b[32m2025-03-26 11:37:35.928\u001b[0m | \u001b[1mINFO    \u001b[0m | \u001b[36mpyeed.adapter.ncbi_protein_mapper\u001b[0m:\u001b[36madd_to_db\u001b[0m:\u001b[36m301\u001b[0m - \u001b[1mAdded/updated NCBI protein AAK30619.1 in database\u001b[0m\n",
      "\u001b[32m2025-03-26 11:37:35.946\u001b[0m | \u001b[1mINFO    \u001b[0m | \u001b[36mpyeed.adapter.ncbi_protein_mapper\u001b[0m:\u001b[36madd_to_db\u001b[0m:\u001b[36m301\u001b[0m - \u001b[1mAdded/updated NCBI protein BAB16308.1 in database\u001b[0m\n",
      "\u001b[32m2025-03-26 11:37:35.964\u001b[0m | \u001b[1mINFO    \u001b[0m | \u001b[36mpyeed.adapter.ncbi_protein_mapper\u001b[0m:\u001b[36madd_to_db\u001b[0m:\u001b[36m301\u001b[0m - \u001b[1mAdded/updated NCBI protein AAF66653.1 in database\u001b[0m\n",
      "\u001b[32m2025-03-26 11:37:35.983\u001b[0m | \u001b[1mINFO    \u001b[0m | \u001b[36mpyeed.adapter.ncbi_protein_mapper\u001b[0m:\u001b[36madd_to_db\u001b[0m:\u001b[36m301\u001b[0m - \u001b[1mAdded/updated NCBI protein CAC85660.1 in database\u001b[0m\n",
      "\u001b[32m2025-03-26 11:37:36.004\u001b[0m | \u001b[1mINFO    \u001b[0m | \u001b[36mpyeed.adapter.ncbi_protein_mapper\u001b[0m:\u001b[36madd_to_db\u001b[0m:\u001b[36m301\u001b[0m - \u001b[1mAdded/updated NCBI protein CAC85661.1 in database\u001b[0m\n",
      "\u001b[32m2025-03-26 11:37:36.025\u001b[0m | \u001b[1mINFO    \u001b[0m | \u001b[36mpyeed.adapter.ncbi_protein_mapper\u001b[0m:\u001b[36madd_to_db\u001b[0m:\u001b[36m301\u001b[0m - \u001b[1mAdded/updated NCBI protein CAC67290.1 in database\u001b[0m\n"
     ]
    }
   ],
   "source": [
    "# now fecth all of the proteins from the database\n",
    "eedb.fetch_from_primary_db(df[\"protein_id_database\"].tolist(), db=\"ncbi_protein\")"
   ]
  },
  {
   "cell_type": "markdown",
   "metadata": {},
   "source": [
    "### Calculate Sequence Embeddings\n",
    "Now we'll convert our protein sequences into numerical representations (embeddings) using a pre-trained model."
   ]
  },
  {
   "cell_type": "code",
   "execution_count": 6,
   "metadata": {},
   "outputs": [
    {
     "name": "stderr",
     "output_type": "stream",
     "text": [
      "/home/nab/anaconda3/envs/pyeed_niklas_env/lib/python3.10/site-packages/transformers/modeling_utils.py:3437: FutureWarning: The `use_auth_token` argument is deprecated and will be removed in v5 of Transformers. Please use `token` instead.\n",
      "  warnings.warn(\n",
      "Loading checkpoint shards: 100%|██████████| 2/2 [00:00<00:00,  3.69it/s]\n",
      "Some weights of EsmModel were not initialized from the model checkpoint at facebook/esm2_t36_3B_UR50D and are newly initialized: ['esm.pooler.dense.bias', 'esm.pooler.dense.weight']\n",
      "You should probably TRAIN this model on a down-stream task to be able to use it for predictions and inference.\n",
      "/home/nab/anaconda3/envs/pyeed_niklas_env/lib/python3.10/site-packages/transformers/tokenization_utils_base.py:1899: FutureWarning: The `use_auth_token` argument is deprecated and will be removed in v5 of Transformers. Please use `token` instead.\n",
      "  warnings.warn(\n",
      "Asking to truncate to max_length but no maximum length is provided and the model has no predefined maximum length. Default to no truncation.\n"
     ]
    }
   ],
   "source": [
    "eedb.calculate_sequence_embeddings(model_name=\"facebook/esm2_t36_3B_UR50D\")"
   ]
  },
  {
   "cell_type": "markdown",
   "metadata": {},
   "source": [
    "### Visualization with t-SNE\n",
    "Finally, we'll project our high-dimensional embeddings into 2D space using t-SNE and create a visualization.\n",
    "The resulting plot will show how proteins relate to each other in terms of their sequence properties."
   ]
  },
  {
   "cell_type": "code",
   "execution_count": 7,
   "metadata": {},
   "outputs": [
    {
     "name": "stdout",
     "output_type": "stream",
     "text": [
      "(2560,)\n"
     ]
    }
   ],
   "source": [
    "# get the dimensions of the embeddings get one protein and then get the dimensions of the embedding\n",
    "# any random protein will do\n",
    "query = \"MATCH (p:Protein) RETURN p.embedding LIMIT 1\"\n",
    "result = eedb.db.execute_read(query)\n",
    "dimensions = np.array(result[0]['p.embedding']).shape\n",
    "print(dimensions)\n"
   ]
  },
  {
   "cell_type": "code",
   "execution_count": 8,
   "metadata": {},
   "outputs": [
    {
     "name": "stdout",
     "output_type": "stream",
     "text": [
      "68\n"
     ]
    },
    {
     "data": {
      "image/png": "iVBORw0KGgoAAAANSUhEUgAAAnYAAAHWCAYAAAD6oMSKAAAAOnRFWHRTb2Z0d2FyZQBNYXRwbG90bGliIHZlcnNpb24zLjEwLjEsIGh0dHBzOi8vbWF0cGxvdGxpYi5vcmcvc2/+5QAAAAlwSFlzAAAPYQAAD2EBqD+naQAAm0JJREFUeJzs3Xtc0/X+wPHXNthgwAARGIqIFzyBt+5KZfcgytTpsdNd83I6ppaZp6zfofJgxzrndD+lHdOKTlanzpl0FAPLzC5qF8MyLNFURBkgChMGG9u+vz+I5QQVFNyA9/Px2KP4fj/b970x5nufy/ujUhRFQQghhBBCdHpqXwcghBBCCCHahyR2QgghhBBdhCR2QgghhBBdhCR2QgghhBBdhCR2QgghhBBdhCR2QgghhBBdhCR2QgghhBBdhCR2QgghhBBdhCR2QgghhBBdhCR2QnQjkydPJjEx0ddhtBiHSqXiscceO+Ox+Oq6bfHVV19x0UUXERISgkqloqCgwNchtYvO8Nq3ZM+ePahUKv7+9793+LVee+01VCoVe/bsOWnbxMREJk+e7Pl5/fr1qFQq1q9f32HxCf8jiZ3wua+++opZs2YxePBgQkJCSEhI4MYbb2THjh3N2l5++eWoVCpUKhVqtRqDwcBvfvMbbr/9dtauXdvqa65YsYJnn322TXHu2bOHO++8kwEDBhAUFITRaOTSSy/l0UcfbTHGG264ocXHOPYfhKYP3+Pd3n777RbjaWhooGfPnlxyySXHjVlRFPr06cO5557bpufa1eTm5nbKBAIaf88TJ07k0KFDPPPMM7zxxhv07du3xbbHvpcCAwPp378/d9xxBz///HO7xvXSSy/x2muvtetjnq7Jkycf9+8oKCjI1+EJcUYE+DoAIZ588kk+//xzJk6cyLBhw7BYLPzjH//g3HPPZdOmTQwZMsSrfXx8PIsWLQKgtraWnTt38t///pd//etf3HjjjfzrX/8iMDDwhNdcsWIF27ZtY86cOa2KcefOnVxwwQUEBwczZcoUEhMTKS0tZcuWLTz55JMsWLCg2X1WrVrFN998w3nnndeqa9xzzz1ccMEFzY6npqa22D4wMJCJEyfy8ssvs3fv3hb/sd+wYQMlJSXcd999ACxduhS3292qeM60uro6AgI65iMpNzeXF198scXkriOv2x527drF3r17Wbp0KdOmTWvVfZreSw0NDWzZsoV//vOfrF69mu+//55evXq1S1wvvfQSPXv29OohaquOeO11Oh2vvPJKs+MajaZdr9MZXHrppdTV1aHVan0dijiD/PfTTHQbc+fOZcWKFV4fPr/73e8YOnQoTzzxBP/617+82oeHh3Pbbbd5HXviiSe45557eOmll0hMTOTJJ59s1xifeeYZampqKCgoaJZAlZeXN2ufkJDAkSNHWLBgAe+//36rrjFq1Ch++9vftimuW2+9lSVLlvDWW28xf/78ZudXrFiBWq3mpptuAjhpwutLvupR8feenKb3V0RERKvvc/R76c4772TQoEHcc889vP766zz00EMt3qe2tpaQkJDTjrctOuK1DwgIaPb50F2p1Wq/f3+L9idDscLnLrroombfKJOSkhg8eDDbt29v1WNoNBqef/55UlJS+Mc//kF1dfVx215++eWsXr2avXv3eoZpTjbvbNeuXcTHx7fYKxYTE9PsWFhYGPfddx//+9//2LJlS6uew6m4+OKLSUxMZMWKFc3ONTQ08N5773HFFVd4emlamtv29ttvc9555xEWFobBYGDo0KE899xznvOPPfYYKpWq2eO3NPcnJyeH66+/nl69eqHT6RgwYABZWVm4XK6TPpej51s1DVkf79bk008/ZeLEiSQkJKDT6ejTpw/33XcfdXV1njaTJ0/mxRdf9Fzj2MdoaZ7Xt99+S0ZGBgaDgdDQUK666io2bdrU4vP//PPPmTt3LtHR0YSEhGAymaioqDjp8wVYt24do0aNIiQkhIiICMaOHev1np88eTKXXXYZABMnTkSlUnH55Ze36rGPduWVVwKwe/du4NffaWFhIbfccguRkZGeIX2n00lWVhYDBgxAp9ORmJjIww8/jN1u9zxeYmIiP/zwA5988onn9Tw6rqqqKubMmUOfPn3Q6XQMHDiQJ598sllv8bGvfVNcO3fuZPLkyURERBAeHs6dd96JzWZr8/M+nqbf3WeffcY999xDdHQ0ERER3HXXXTgcDqqqqrjjjjuIjIwkMjKSBx54AEVRWnysZ555hr59+xIcHMxll13Gtm3bmrX58ccf+e1vf0uPHj0ICgri/PPPb/EL3w8//MCVV15JcHAw8fHxLFy4sMUedkVRWLhwIfHx8ej1eq644gp++OGHZu1ammN3+eWXM2TIEAoLC7niiivQ6/X07t2bv/71r83uv3fvXsaMGUNISAgxMTHcd9995OXlNXvMoqIiJkyYgNFoJCgoiPj4eG666aYTfg6LjiM9dsIvKYpCWVkZgwcPbvV9NBoNN998M5mZmXz22Wdcf/31Lbb7v//7P6qrqykpKeGZZ54BIDQ09ISP3bdvXz788EPWrVvn+UfyZO69916eeeYZHnvssVb12h05coSDBw82Ox4VFdViYgWN/zDecsst/OUvf+GHH37wer0++OADDh06xK233nrca65du5abb76Zq666ytPLuX37dj7//HPuvffek8Z8rNdee43Q0FDmzp1LaGgo69at45FHHsFqtfK3v/2t1Y8THR3NG2+84XWsoaGB++67z+tLwLvvvovNZmPGjBlERUXx5Zdf8sILL1BSUsK7774LwF133cWBAwdYu3Zts8dsyQ8//MCoUaMwGAw88MADBAYG8vLLL3P55ZfzySefMGLECK/2s2fPJjIykkcffZQ9e/bw7LPPMmvWLN55550TXufDDz8kIyOD/v3789hjj1FXV8cLL7zAxRdfzJYtW0hMTOSuu+6id+/e/OUvf/EMr8bGxrb2ZfTYtWsX0PheOtrEiRNJSkriL3/5iydxmTZtGq+//jq//e1vuf/++9m8eTOLFi1i+/btmM1mAJ599llmz55NaGgo//d//wfgictms3HZZZexf/9+7rrrLhISEvjiiy946KGHKC0tbdXc1htvvJF+/fqxaNEitmzZwiuvvEJMTEyre+Jb+jvSarUYDAavY7Nnz8ZoNLJgwQI2bdrEP//5TyIiIvjiiy9ISEjgL3/5C7m5ufztb39jyJAh3HHHHV73z87O5siRI8ycOZP6+nqee+45rrzySr7//nvP6/HDDz9w8cUX07t3b+bPn09ISAj//ve/GTduHP/5z38wmUwAWCwWrrjiCpxOp6fdP//5T4KDg5s9l0ceeYSFCxdy3XXXcd1117FlyxbS0tJwOByten0OHz7Mtddey/jx47nxxht57733ePDBBxk6dCgZGRlAYw/ulVdeSWlpKffeey9Go5EVK1bw8ccfez2Ww+EgPT0du93ueT3379/PqlWrqKqqIjw8vFUxiXakCOGH3njjDQVQli1b5nX8sssuUwYPHnzc+5nNZgVQnnvuuRM+/vXXX6/07du31fFs27ZNCQ4OVgDl7LPPVu69915l5cqVSm1tbbO2R8e4YMECBVC++eYbRVEUZffu3Qqg/O1vf/O0//jjjxXguLfS0tITxvbDDz8ogPLQQw95Hb/pppuUoKAgpbq62nNs0qRJXs/73nvvVQwGg+J0Oo/7+I8++qjS0kfFq6++qgDK7t27PcdsNluzdnfddZei1+uV+vr648ahKIoCKI8++uhx47j77rsVjUajrFu37oTXW7RokaJSqZS9e/d6js2cObPF59DSdceNG6dotVpl165dnmMHDhxQwsLClEsvvdRzrOn5X3311Yrb7fYcv++++xSNRqNUVVUd97koiqKcffbZSkxMjFJZWek5tnXrVkWtVit33HGH51jT++Pdd9894eMd3Xb58uVKRUWFcuDAAWX16tVKYmKiolKplK+++kpRlF9/pzfffLPX/QsKChRAmTZtmtfxefPmKYDXaz948GDlsssuaxZDVlaWEhISouzYscPr+Pz58xWNRqMUFxd7jh372jfFNWXKFK/7mkwmJSoq6qTPf9KkScf9O0pPT/e0a/rdpaene/3uUlNTFZVKpfzhD3/wHHM6nUp8fLzXc236Ow4ODlZKSko8xzdv3qwAyn333ec5dtVVVylDhw71ev+73W7loosuUpKSkjzH5syZowDK5s2bPcfKy8uV8PBwr7+z8vJyRavVKtdff71X7A8//LACKJMmTfIca3o/fPzxx55jl112mQIo2dnZnmN2u10xGo3KhAkTPMeeeuopBVBWrlzpOVZXV6ecddZZXo/57bfftvr9Kc4MGYoVfufHH39k5syZpKamMmnSpDbdt6nn7ciRI+0a0+DBgykoKOC2225jz549PPfcc4wbN47Y2FiWLl163Pvde++9REZGtri44liPPPIIa9eubXbr0aPHCe+XkpLCOeec47V6tra2lvfff5/Ro0c366U4WkREBLW1tW1aUXwiR/cuNPVAjho1CpvNxo8//njKj5udnc1LL73EX//6V6644ooWr1dbW8vBgwe56KKLUBSFb7/9ts3Xcblc5OfnM27cOPr37+85HhcXxy233MJnn32G1Wr1us/vf/97rx7VUaNG4XK52Lt373GvU1paSkFBAZMnT/b6/Q4bNoxrrrmG3NzcNsd+tClTphAdHU2vXr24/vrrqa2t5fXXX+f888/3aveHP/zB6+em686dO9fr+P333w/A6tWrT3rtd999l1GjRhEZGcnBgwc9t6uvvhqXy8WGDRtO+hjHxjVq1CgqKyubvfYtCQoKavHv6IknnmjWdurUqV6/uxEjRqAoClOnTvUc02g0nH/++S2uKh43bhy9e/f2/HzhhRcyYsQIz+t46NAh1q1bx4033uj5ezh48CCVlZWkp6dTVFTE/v37gcbXfuTIkVx44YWex4uOjm7W4/7hhx/icDiYPXu2V+ytXQgGjZ+TR89D1Gq1XHjhhV7P8YMPPqB3796MGTPGcywoKIjp06d7PVZTj1xeXl67DpeLUydDscKvWCwWrr/+esLDw3nvvffavJKtpqYGaJzjdqrXP1p4eLgneRg0aBBvvPEGLpeLwsJCVq1axV//+ld+//vf069fP66++upmjxceHs6cOXN49NFH+fbbb4mMjDzutYcOHdriY7TGrbfeyrx58/jiiy+46KKLWLlyJTab7YTDsAB33303//73v8nIyKB3796kpaVx4403cu21155SHD/88AN/+tOfWLduXbN/hE91vk1BQQF/+MMfuPnmm5slHMXFxTzyyCO8//77HD58+LSvV1FRgc1m4ze/+U2zc8nJybjdbvbt2+c15J2QkODVrul3fGw8R2tK+o53nby8vNNazPDII48watQoNBoNPXv2JDk5ucXVp/369WsWl1qtZuDAgV7HjUYjERERJ0xWmxQVFfHdd98RHR3d4vmWFhsd60Sv6Ym+qEBjItbav6Njr9OUpPTp06fZ8ZZ+n0lJSc2ODRo0iH//+99A42p6RVHIzMwkMzOzxRjKy8vp3bs3e/fubTbMD83fI02/g2OvHR0dfcLPl6PFx8c3m94RGRnJd99953WdAQMGNGt37HujX79+zJ07l6effpo333yTUaNGMWbMGG677TYZhvURSeyE36iuriYjI4Oqqio+/fTTUyrL0DRx+dgPn9aKi4vz+vnVV19tVs5Bo9EwdOhQhg4dSmpqKldccQVvvvnmcf8xaZprt2DBgjbXzmutm2++mQceeIAVK1Zw0UUXsWLFCiIjI7nuuutOeL+YmBgKCgrIy8tjzZo1rFmzhldffZU77riD119/HeC48/uOXRBRVVXFZZddhsFg4M9//rOn3t+WLVt48MEHT6nMyuHDh5kwYQKDBg1qVsLC5XJxzTXXcOjQIR588EHOOussQkJC2L9/P5MnTz5jZV2O9+VDOc5k+zOhtV8SWpq/Bcf/nbeG2+3mmmuu4YEHHmjx/KBBg076GGfqNT3edVo6firXbnoPzps3j/T09BbbnOpn1elo79f3qaeeYvLkyeTk5JCfn88999zDokWL2LRpE/Hx8acTqjgFktgJv1BfX88NN9zAjh07+PDDD0lJSWnzY7hcLlasWIFerz9h0V44/j9cxw5JnmzxRtPQVmlp6XHbNPXaPfbYY20eWm6tXr16ccUVV/Duu++SmZnJ2rVrmTx5cqvqV2m1Wm644QZuuOEG3G43d999Ny+//DKZmZkMHDjQ0wtQVVXlVXLj2N6b9evXU1lZyX//+18uvfRSz/GmlZht5Xa7ufXWW6mqquLDDz9Er9d7nf/+++/ZsWMHr7/+utek9paGlVubqERHR6PX6/npp5+anfvxxx9Rq9XNenNORdPq6uNdp2fPnme89Ag0xuV2uykqKiI5OdlzvKysjKqqKq9V4cd7TQcMGEBNTc0p9z53JkVFRc2O7dixw7PyvGk4PzAw8KSvR9++fVt8vGPfI02/g6KiIq/pAhUVFSfsJW6rvn37UlhYiKIoXr/rnTt3tti+6cvun/70J7744gsuvvhilixZwsKFC9stJtE6MsdO+JzL5eJ3v/sdGzdu5N133z1uQd6TPcY999zD9u3bueeee046XBMSEtLiUN3VV1/tdWvqwfv0009paGho1r5pLk1LQ2pHmzNnDhEREfz5z39u7VNqs1tvvZXy8nLuuusuGhoaTjoMC1BZWen1s1qtZtiwYQCe8hYDBgwA8Job1TRn62hNvQBHf+t3OBy89NJLp/BsYMGCBeTl5fHWW281GzI83vUURfEq1dKkKUmqqqo64TU1Gg1paWnk5OR4lXEpKytjxYoVXHLJJSd9b7VGXFwcZ599Nq+//rpXTNu2bSM/P/+kPa0dpem6x/YsP/300wBeK81DQkJafD1vvPFGNm7cSF5eXrNzVVVVOJ3O9gvYx1auXOmZIwfw5ZdfsnnzZs/K0piYGC6//HJefvnlFr/8HV0W57rrrmPTpk18+eWXXufffPNNr/tcffXVBAYG8sILL3i999t7NCA9PZ39+/d7reivr69vNqfYarU2+50OHToUtVrtVSJHnDnSYyd87v777+f999/nhhtu4NChQ80KEh9bbLS6utrTxmazeXae2LVrFzfddBNZWVknveZ5553HO++8w9y5c7ngggsIDQ1tcQuwJk8++STffPMN48eP9yQ+W7ZsITs7mx49epx04nJ4eDj33nvvCRdRfPrpp9TX1zc7PmzYMM81T2TChAncfffd5OTk0KdPH69es+OZNm0ahw4d4sorryQ+Pp69e/fywgsvcPbZZ3t6bNLS0khISGDq1Kn88Y9/RKPRsHz5cqKjoykuLvY81kUXXURkZCSTJk3innvuQaVS8cYbb5zS8M73339PVlYWl156KeXl5S2+J8466ywGDBjAvHnz2L9/PwaDgf/85z8t9lo07f5xzz33kJ6ejkaj8RRtPtbChQtZu3Ytl1xyCXfffTcBAQG8/PLL2O32Fmt9naq//e1vZGRkkJqaytSpUz3lTsLDw322/dnw4cOZNGkS//znPz1D619++SWvv/4648aN81q4ct5557F48WIWLlzIwIEDiYmJ4corr+SPf/yjZ+HO5MmTOe+886itreX777/nvffeY8+ePfTs2bPDnoPT6Wz2fmliMpnatSd04MCBXHLJJcyYMQO73c6zzz5LVFSU1zD0iy++yCWXXMLQoUOZPn06/fv3p6ysjI0bN1JSUsLWrVsBeOCBB3jjjTe49tpruffeez3lTvr27es19y06Opp58+axaNEiRo8ezXXXXce3337LmjVr2vV1veuuu/jHP/7BzTffzL333ktcXBxvvvmmp+BxUy/eunXrmDVrFhMnTmTQoEE4nU7eeOMNNBoNEyZMaLd4RBv4ZC2uEEdpWn5/vNuJ2oaGhipJSUnKbbfdpuTn57f6mjU1Ncott9yiREREKMBJS598/vnnysyZM5UhQ4Yo4eHhSmBgoJKQkKBMnjzZqyxGU4wtlWQ5fPiwp3RBW8qdnKgEyLEmTpyoAMoDDzzQ4vljy4y89957SlpamhITE6NotVolISFBueuuu5qVWPnmm2+UESNGeNo8/fTTLZY7+fzzz5WRI0cqwcHBSq9evZQHHnhAycvLa1Zy4WTlTk72mjQpLCxUrr76aiU0NFTp2bOnMn36dGXr1q0KoLz66quedk6nU5k9e7YSHR2tqFQqr8do6TXesmWLkp6eroSGhip6vV654oorlC+++MKrTdPzbyoh0qSlEhPH8+GHHyoXX3yxEhwcrBgMBuWGG25QCgsLW3y8tpQ7OVnbprIiFRUVzc41NDQoCxYsUPr166cEBgYqffr0UR566CGvch2KoigWi0W5/vrrlbCwMAXwKgdy5MgR5aGHHlIGDhyoaLVapWfPnspFF12k/P3vf1ccDoen3bGv/fHiaum91pITlTs5+v7H+90d7/qTJk1SQkJCPD8fXbboqaeeUvr06aPodDpl1KhRytatW5vFtWvXLuWOO+5QjEajEhgYqPTu3VsZPXq08t5773m1++6775TLLrtMCQoKUnr37q1kZWUpy5Yta/bcXS6XsmDBAiUuLk4JDg5WLr/8cmXbtm1K3759W1XupKXPp5b+Jn/++Wfl+uuvV4KDg5Xo6Gjl/vvvV/7zn/8ogLJp0yZPmylTpigDBgxQgoKClB49eihXXHGF8uGHHza7hjgzVIriwxm+QgghhOg0nn32We677z5KSkq8Sr0I/yGJnRBCCCGaqaur81o5XV9fzznnnIPL5WLHjh0+jEyciMyxE0IIIUQz48ePJyEhgbPPPtszt/nHH39stqBD+BdJ7IQQQgjRTHp6Oq+88gpvvvkmLpeLlJQU3n77bX73u9/5OjRxAjIUK4QQQgjRRUgdOyGEEEKILkISOyGEEEKILqJTzbHbsGEDf/vb3/jmm28oLS3FbDYzbtw4z/nJkyc3q4afnp7OBx984Pn50KFDzJ49m//973+o1WomTJjAc889R2hoaKticLvdHDhwgLCwsNPaT1EIIYQQojUUReHIkSP06tULtfrEfXKdKrGrra1l+PDhTJkyhfHjx7fY5tprr+XVV1/1/KzT6bzO33rrrZSWlrJ27VoaGhq48847+f3vf8+KFStaFcOBAwfaZa9IIYQQQoi22LdvH/Hx8Sds06kSu4yMDM8efMej0+kwGo0tntu+fTsffPABX331lWfz9hdeeIHrrruOv//97/Tq1eukMYSFhQGNL2577BkphBBCCHEiVquVPn36eHKQE+lUiV1rrF+/npiYGCIjI7nyyitZuHAhUVFRAGzcuJGIiAhPUgeNGyqr1Wo2b96MyWQ66eM3Db8aDAZJ7IQQQghxxrRmCliXSuyuvfZaxo8fT79+/di1axcPP/wwGRkZbNy4EY1Gg8ViISYmxus+AQEB9OjRA4vF0uJj2u127Ha752er1dqhz0EIIYQQ4lR1qcTupptu8vz/0KFDGTZsGAMGDGD9+vVcddVVp/SYixYtYsGCBe0VohBCCCFEh+nS5U769+9Pz5492blzJwBGo5Hy8nKvNk6nk0OHDh13Xt5DDz1EdXW157Zv374Oj1sIIYQQ4lR0qR67Y5WUlFBZWUlcXBwAqampVFVV8c0333DeeecBsG7dOtxuNyNGjGjxMXQ6XbOVtUIIIYRozuVy0dDQ4OswOp3AwEA0Gk27PFanSuxqamo8vW8Au3fvpqCggB49etCjRw8WLFjAhAkTMBqN7Nq1iwceeICBAweSnp4OQHJyMtdeey3Tp09nyZIlNDQ0MGvWLG666aZWrYgVQgghRHOKomCxWKiqqvJ1KJ1WREQERqPxtGvkdqq9YtevX88VV1zR7PikSZNYvHgx48aN49tvv6WqqopevXqRlpZGVlYWsbGxnraHDh1i1qxZXgWKn3/++VYXKLZarYSHh1NdXS2rYoUQQgigtLSUqqoqYmJi0Ov1UsC/DRRFwWazUV5eTkREhGeU8WhtyT06VWLnDySxE0IIIX7lcrnYsWMHMTExnvJiou0qKyspLy9n0KBBzYZl25J7dOnFE0IIIYToWE1z6vR6vY8j6dyaXr/TnaMoiZ0QQgghTpsMv56e9nr9JLETohNyOBxUVVXhcDh8HYoQQgg/0qlWxQrR3RUWFmI255Cfvwm73Y1OpyYtbSTjx48jOTnZ1+EJIUSXo1KpMJvNjBs3ztehtIr02AnRSeTm5jJt2nyys/dhs00hICATm20K2dn7mDr1QdasWePrEIUQ4rSdyRGJRYsWccEFFxAWFkZMTAzjxo3jp59+6vDrdiTpsROiEygsLGThwiXU1IwmKWm611yM2NgxFBcvJStrMYmJidJzJ4TolHwxIvHJJ58wc+ZMLrjgApxOJw8//DBpaWkUFhYSEhLSIdfsaNJjJ0QnYDbnUFkZT0LC9GYTbFUqFQkJ06msjMdszvFRhEIIcep8NSLxwQcfMHnyZAYPHszw4cN57bXXKC4u5ptvvvFqV1paSkZGBsHBwfTv35/33nvP6/y+ffu48cYbiYiIoEePHowdO5Y9e/Z0SMwnI4mdEH7O4XCQn78JgyH9uKumVCoVBkM6eXkbZUGFEKJT8R6ReBGjcSyRkRdiNI4lKelFampGk5W1mO3bt3d4LNXV1QD06NHD63hmZiYTJkxg69at3Hrrrdx0002eeBoaGkhPTycsLIxPP/2Uzz//nNDQUK699lqffB5LYieEn7PZbL8MSzSvRu52u2loaMDtdqPTGbHb3dhsNh9EKYQQp8ZfRiTcbjdz5szh4osvZsiQIV7nJk6cyLRp0xg0aBBZWVmcf/75vPDCCwC88847uN1uXnnlFYYOHUpycjKvvvoqxcXFrF+/vkNjbonMsRPCz+n1enQ6NTZbqefYkSNHsFgsVFQcxu0GtRqCgrbQq1e9FAkVQnQav45ITGnFiMRy5s1zoNVqOySWmTNnsm3bNj777LNm51JTU5v9XFBQAMDWrVvZuXMnYWFhXm3q6+vZtWtXh8R6IpLYCeHntFotaWkjyc7OIzZ2DBUV5RQV7cXhCCYgIAG1WofTWU9FxZNoNPv56KOPyMjI8HXYQghxUicakTja0SMSHZHYzZo1i1WrVrFhwwbi4+PbdN+amhrOO+883nzzzWbnoqOj2yvEVpOhWCE6AZNpLFFRJezY8QI7duzB6YwlJGQIOp2RgIAIFOV/hIQ0EBT0uzM2F0UIIU5X04iE3V56wnZ2uwWdTt3uIxKKojBr1izMZjPr1q2jX79+LbbbtGlTs5+bVuqee+65FBUVERMTw8CBA71u4eHh7Rpva0hiJ0QnkJKSQmbmDOrrX6e29q+o1d/S0PAldnsONttMAgJWMWjQDAYNekRWxwohOo2mEQmrNQ9FUVpsoygKVmse6emp7d5bN3PmTP71r3+xYsUKwsLCsFgsWCwW6urqvNq9++67LF++nB07dvDoo4/y5ZdfMmvWLABuvfVWevbsydixY/n000/ZvXs369ev55577qGkpKRd420NSeyE6CSuuuoqYmPDiYkJQaN5FUVZiEaznPj4BIYMySIyMhVFaZDVsUKITqVpRKK4eGmz5E5RFIqLlxIVVYLJNLbdr7148WKqq6u5/PLLiYuL89zeeecdr3YLFizg7bffZtiwYWRnZ/PWW2+RkpICNPY6btiwgYSEBMaPH09ycjJTp06lvr4eg8HQ7jGfjMyxE6KTsNlsaDQhJCbOIjz8bFwuGzbbXsrKcvnhh0dwu92o1WpCQ3sTEVHdYXNRhBCiPTWNSGRlLaaoqACDIf2XOXUWrNY8oqJKyMyc0SFFio/XS9hSm7vvvvu4bYxGI6+//nq7xXU6JLETopM4enWsWn0hFRUfsnPnEhyOeAICpqBWx+FylVJW9h6HDx9gw4YNjBkzxtdhCyHESWVkZJCYmIjZnENe3nLsdjd6vRqTKRWTabbsqNMGktgJ0UkcvTpWrx/Izp1LcDpHo9cfXftJoaGhH3r9+zzxxCskJSV12w9Eh8OBzWZDr9dLz6UQnUBycjLJycnMmyd/u6dDEjshOhGTaSyrV8/np58ycTh6N0vq6uqK0enqOeuseygtnY/ZnNPtEjtf7DcphGg/Wq1WErrTIIsnhOhEUlJSmD9/GjbbVpzOZByOMhoaDmO3W6it3UZAQBlJSYmEhRm65SIKX+03KYQQ/kJ67IToZC699FL69etHVVVvamqKcbtBowGjsQdxcYmEhjZWP+/ogp7+xnu/Se+tiWJjx1BcvJSsrMUkJiZKz50QosuSxE6ITkav1xMREYJWG8CQIefjcrnQaDSo1d4d8Ha7Bb2+/Qt6+qt33/0vFRVxJCVNPe5+k0VFBd1yeFoI0X3IUKwQnczRBT1VKhWBgYHNkrqOLOjpbwoLC1mwIItnnnmN0tKBbN78DUVFRdTUHPFq9+t+k91reFoI0b1IYidEJ+TLgp7+pGlO3Rtv7MHpNKJWn4PLlUBJST1bt26nvLzcq/3Rw9NCCNEVSWInRCfUVNAzNHQVRUUzsVhyOHx4MxZLDkVFMwkNXdVhBT39xdFz6gYNegmdLgq1uhadzkhIyBCczliKivZ49dx11H6TQgjhLySxE6KTysjIYNmyJ5k0KQG9fjlO50L0+uVMmpTAsmVPkpGR4esQO5TZnENlZTwJCdPRaHT07DkSp7Npv0kVwcEJOBzBlJaWAd1reFoI0X5UKhUrV670dRitJosnhOjEumtBT4fDQX7+JgyGKZ6FEnFxY6momE99/VKCghpXxQYERFNRUUz//i5KSpb9Mjw928fRCyFO5EwWF1+0aBH//e9/+fHHHwkODuaiiy7iySef5De/+U2HXrcjSWInRBfQ3Qp62my2X4oPx3mOhYWlkJQ0g6KixdhsBQQEpON263E6CygqWkZ0dGmXH54WojMrLCwkx2xmU34+brsdtU7HyLQ0xo0f32F/t5988gkzZ87kggsuwOl08vDDD5OWlkZhYSEhISGn/LgNDQ0EBga2Y6StJ0OxQohOp2nfXLu91Ot4TEwGw4Y9SXx8AhrNctzuBQQEvMwdd3SP4WkhOqvc3FzmT5vGvuxspthsZAYEMMVmY192Ng9OndphxcU/+OADJk+ezODBgxk+fDivvfYaxcXFfPPNN17tSktLycjIIDg4mP79+/Pee+95zu3ZsweVSsU777zDZZddRlBQEG+++WaHxNsa0mMnhOh0jt43NzZ2jFfdurCwZMLCkunf386OHXdzxx3Xkpn5fz6MVghxIoWFhSxZuJDRNTVMT0ry+nseExvL0uJiFmdlnZHi4tXV1QD06NHD63hmZiZPPPEEzz33HG+88QY33XQT33//vVc88+fP56mnnuKcc84hKCioQ+M8EemxE0J0Sicr+VJS8joxMRVMnDjBRxEKIVojx2wmvrKS6QkJLRYXn56QQHxlJTlmc4fG4Xa7mTNnDhdffDFDhgzxOjdx4kSmTZvGoEGDyMrK4vzzz+eFF17wajNnzhzGjx9Pv379iIuLw1cksRNCdEpS8kWIzs/hcLApP590g6FZUtdEpVKRbjCwMS+vQ4uLz5w5k23btvH22283O5eamtrs5+3bt3sdO//88zsstraQoVghRKeVkZFBYmIiZnMOeXnLsdvd6PVqTKZUTKbZktQJ4edsNhtuu504ne6E7Yw6HW67vcP2vp41axarVq1iw4YNxMfHn9JjnM5ii/YkiZ0QolPrriVfhOgK9Ho9ap2O0pPsBmOx21Hr9e1eXFxRFGbPno3ZbGb9+vX069evxXabNm3ijjvu8Pr5nHPOaddY2oskdkKILqG7lXwRoivQarWMTEsjLzubMbGxLQ7HKopCntVKqsnU7n/jM2fOZMWKFeTk5BAWFobFYgEgPDyc4OBgT7t3332X888/n0suuYQ333yTL7/8kmXLlrVrLO1F5tgJIYQQwmfGmkyUREWxtLi4xYVQS4uLKYmKYqzJ1O7XXrx4MdXV1Vx++eXExcV5bu+8845XuwULFvD2228zbNgwsrOzeeutt0hJSWn3eNqD9NgJIYQQwmdSUlKYkZnJ4qwsCoqKSDcYMOp0WOx28qxWSqKimJGZ2SFzZo9NJE/U5u67727xfGJiYqse50yRxE4IIYQQPtW0ECrHbGZ5Xl7jzhN6PakmE7NNJlkI1QaS2AkhhBDC55oWQjnmzZOFUKdBEjshhBBC+A1ZCHV6ZPGEEEIIIUQXIYmdEEIIIUQXIYmdEEIIIUQXIYmdEEIIIUQXIYmdEEIIIUQXIYmdEEIIIUQXIYmdEEIIIcRxqFQqVq5c6eswWk0SOyGEEEL4DYfDQVVVFQ6Ho8OvtWjRIi644ALCwsKIiYlh3Lhx/PTTTx1+3Y4kBYqFEEII4XOFhYWYV5rJ/yQfe4MdXaCOtMvSGG8a32Fbin3yySfMnDmTCy64AKfTycMPP0xaWhqFhYWEhIR0yDU7mvTYCSGEEMKncnNzmXbPNLI/zcY2xEbAFQHYhtjI/jSbqbOnsmbNmg657gcffMDkyZMZPHgww4cP57XXXqO4uJhvvvnGq11paSkZGRkEBwfTv39/3nvvvQ6Jpz1IYieEEEIInyksLGTh0wupSawh6fYkjOcbiRwYifF8I0m3J1GTWEPWU1ls3769w2Oprq4GoEePHl7HMzMzmTBhAlu3buXWW2/lpptuOiPxnApJ7IQ4BWdyDogQQnRl5pVmKgMrSbgyAZVK5XVOpVKRcGUClYGVmFeaOzQOt9vNnDlzuPjiixkyZIjXuYkTJzJt2jQGDRpEVlYW559/Pi+88EKHxnOqZI6dEG1QWFiI2ZxDfv4m7HY3Op2atLSRjB8/rsPmgAghRFflcDjI/yQfwxBDs6SuiUqlwpBiIG99HvPun4dWq+2QWGbOnMm2bdv47LPPmp1LTU1t9nNBQUGHxHG6pMdOiFbKzc1l2rT5ZGfvw2abQkBAJjbbFLKz9zF16oMdNgdECCG6KpvN1rhQIkJ3wna6CB32Bjs2m61D4pg1axarVq3i448/Jj4+vkOucaZIYidEKxQWFrJw4RJqakaTlPQiRuNYIiMvxGgcS1LSi9TUjCYra7HfzrkQQgh/pNfr0QXqsFfZT9jOXtW4Slav17fr9RVFYdasWZjNZtatW0e/fv1abLdp06ZmP/vrKI0kdkK0gtmcQ2VlPAkJ01ucAxIfP5WKijjee++/PopQCCE6H61WS9plaVgLrSiK0mIbRVGwFlpJvzy93YdhZ86cyb/+9S9WrFhBWFgYFosFi8VCXV2dV7t3332X5cuXs2PHDh599FG+/PJLZs2a1a6xtBdJ7IQ4CYfDQX7+JgyG9GZJ3ZEjRygqKmLz5m8oLR3IU0+9yoIFZ2b1lhBCdAWmcSaiGqIoXlfcLLlTFIXidcVENURhGmdq92svXryY6upqLr/8cuLi4jy3d955x6vdggULePvttxk2bBjZ2dm89dZbpKSktHs87aFTJXYbNmzghhtuoFevXi1u8aEoCo888ghxcXEEBwdz9dVXU1RU5NXm0KFD3HrrrRgMBiIiIpg6dSo1NTVn8FmIzsZms/2yUCLO63h5eRnffbedkpJ6XK4E1OqzcTqNvPHGHplzJ4QQrZSSkkLm/ZmE7gml6I0iLF9bOLzzMJavLRS9UUTonlAy78/skKFPRVFavE2ePNmrzd13301+fj719fXs3r2bG2+8sd1jaS+dKrGrra1l+PDhvPjiiy2e/+tf/8rzzz/PkiVL2Lx5MyEhIaSnp1NfX+9pc+utt/LDDz+wdu1aVq1axYYNG/j9739/pp6C6IT0ej06nRq7vdRzrLGnbi9OZywhIUPQ6Yyo1Ta02kj69fsLVuu1MudOCCFaKSMjg2UvLGPSpZPQb9Pj/NiJfpueSZdOYtkLy8jIyPB1iJ2GSjneoLafU6lUmM1mxo0bBzRm1L169eL+++9n3rx5QGOhwdjYWF577TVPMcGUlBS++uorzj//fKCx6vR1111HSUkJvXr1Oul1rVYr4eHhVFdXYzAYOuz5Cf/y+OOLyM7eR1LSi6hUKoqKiigpqSckZAigoqHhB2pqphEQUI9OF49arUalKue221J59tmnfR2+EEJ0mKZerH79+hEUFHTaj+dwOLDZbOj1+g4rbeKPTvQ6tiX36FQ9dieye/duLBYLV199tedYeHg4I0aMYOPGjQBs3LiRiIgIT1IHcPXVV6NWq9m8efMZj1l0HibTWKKiSiguXorL5aKi4jABAdGAivr61VRXT8HlikGjeRCVKhOXawo1NQNZvnwV77//vq/DF0KITkOr1RIREdGtkrr21GUKFFssFgBiY2O9jsfGxnrOWSwWYmJivM4HBATQo0cPT5tj2e127PZfl2Fbrdb2DFt0EikpKWRmziArazFFRd9gtw9ErT4bm+09bLYlqFQ3EBo6B53u1/efSjUKu/1vLFy4hKSkJL9dGi+EEKLr6DI9dh1l0aJFhIeHe259+vTxdUjCRzIyMli27EnuuCOBgICXcbsX4HQuRqMZjMHwkFdSB6AoDoKCxlFd3RezOcdHUQshhOhOukxiZzQaASgrK/M6XlZW5jlnNBopLy/3Ou90Ojl06JCnzbEeeughqqurPbd9+/Z1QPSis0hOTiYz8/+4775JxMYOJDi4P3r9LQQGHjvnQcHprCAmJgqD4Vry8jbKvrJCCCE6XJdJ7Pr164fRaOSjjz7yHLNarWzevNmzx1tqaipVVVV88803njbr1q3D7XYzYsSIFh9Xp9NhMBi8bkJMnDiBqKgy6uvLUauP/VKgUFdXjFZbR1xcLDqdEbvd3WFb4QghhBBNOlViV1NTQ0FBgWfj3d27d1NQUEBxcTEqlYo5c+awcOFC3n//fb7//nvuuOMOevXq5Vk5m5yczLXXXsv06dP58ssv+fzzz5k1axY33XRTq1bECtEkJSWFP/1pBgEBB7HZNmO3W2hoOIzdbqG2dhsBAWUkJSUSGhqG3W5Bp1O3+1Y4QgghxLE61eKJr7/+miuuuMLz89y5cwGYNGkSr732Gg888AC1tbX8/ve/p6qqiksuuYQPPvjAa9nwm2++yaxZs7jqqqtQq9VMmDCB559//ow/F9H5jRkzhjvv/JgVKz7H5RqBoqjQaMBo7EFcXGNSpygKVmseJlOqrPASQgjR4TptHTtfkTp24miFhYVMmzafI0euo1evKQQEBKBWN3aEK4pCcfFSQkNXsWzZk7IqVgjRJbV3HTt/c2zd3I4ideyE8ANNZVDCwnLZs2cO5eX/4/DhzVgsORQVzSQ0dBWZmTMkqRNCiFZyOBxUVVWdkQVnixYt4oILLiAsLIyYmBjGjRvHTz/91OHX7UidaihWCH+UkZFBYmIiZnMOeXnLsdvd6PVqTKZUTKbZktR1kO5anV6IrqqwsJCclWY2fZqP22lHHaBj5Kg0xpnGd9jn6CeffMLMmTO54IILcDqdPPzww6SlpVFYWEhISEiHXBMaP7866nNLhmLbSIZixYlIstHxCgsLyTGb2ZSfj9tuR63TMTItjXHjO+7DXwhxfO0xFJubm8uS5xYSH1JJ+rkG4qJ0lFbaydtipaQ2ihlzMs/IfrEVFRXExMTwySefcOmllwKNQ7EvvfQS77//PuvXrycuLo6//vWv/Pa3v/Xcb9++fdx///3k5+ejVqsZNWoUzz33HImJiQBMnjyZqqoqLrjgAl588UV0Oh27d+/2urYMxQrhh2QrnI6Vm5vL/GnT2JedzRSbjcyAAKbYbOzLzubBqVNZs2aNr0MUQrRRYWEhS55byOghNbw4O4mxlxi5MDmSsZcYeXF2EqOH1LD42Sy2b9/e4bFUV1cD0KNHD6/jmZmZTJgwga1bt3Lrrbd69p8HaGhoID09nbCwMD799FM+//xzQkNDufbaa72Gkz/66CN++ukn1q5dy6pVqzrsOchQrBCiUygsLGTJwoWMrqlhelISKpXKc25MbCxLi4tZnJVFYmKi9NwJ0YnkrDQTH1LJ9NHef9fQ2Fs2fXQCBbuLyFlp7tC/bbfbzZw5c7j44osZMmSI17mJEycybdo0ALKysli7di0vvPACL730Eu+88w5ut5tXXnnFE/+rr75KREQE69evJy0tDYCQkBBeeeWVDv/iLz12QohOIcdsJr6ykukJCS1/+CckEF9ZSY7Z7KMIhRBt5XA42PRpPunnGpr9XTdRqVSkn2tg44a8Dl1QMXPmTLZt28bbb7/d7FzTRgdH/9zUY7d161Z27txJWFgYoaGhhIaG0qNHD+rr69m1a5fnPkOHDj0joznSYyeE8HsOh4NN+flMMTR++LvdblwuFxqNxlNeRqVSkW4wsDwvD8e8eTIcLkQnYLPZcDvtxEXpTtjO2EOH22nHZrN1yN/2rFmzWLVqFRs2bCA+Pr5N962pqeG8887jzTffbHYuOjra8/8duRjjaJLYCSH8ns1mw223Y3C5KCoq4nBFBbjdoFYTGR2NMS6OsNBQjDodbnvHffgLIdqXXq9HHaCjtPLEWy5aDtlRB+jbfQcfRVGYPXs2ZrOZ9evX069fvxbbbdq0iTvuuMPr53POOQeAc889l3feeYeYmBi/WFQpQ7FCCL+n1+upqq3l6x07qC8pIcHlIkmlIsHlor6khO1bt1JeXo7ll1Wysn2bEJ2DVqtl5Kg08rZYOV6RDkVRyNtiJfXS9Hb/wjZz5kz+9a9/sWLFCsLCwrBYLFgsFurq6rzavfvuuyxfvpwdO3bw6KOP8uWXXzJr1iwAbr31Vnr27MnYsWP59NNP2b17N+vXr+eee+6hpKSkXeNtDUnshBB+b+fOnVRWV/NtQwOD9XqMOh2RgYEYdTqGhIQQ63Sye8cO3j94kNT09v/wF0J0nLHjTJTURrF0VXGz5E5RFJauKqakNoqx40ztfu3FixdTXV3N5ZdfTlxcnOf2zjvveLVbsGABb7/9NsOGDSM7O5u33nqLlJQUoPGL54YNG0hISGD8L2WXpk6dSn19vU968GQoVgjh93LMZoap1dTo9bxSX8/0oCDPRGsV0CcoiOXV1RSEhTHP1P4f/kKIjpOSksKMOZksfjaLgt1FpJ9rwNhDh+WQdx27jlgR25pSvk1t7r777uO2MRqNvP7668c9/9prr7U5tlMliZ0Qwq95Fk5ER6ONjWVxUREFNhvpAQEY1Wosbjd5TiffBQYSGB7OgAEDfB2yEKKNmnbwyVlpZvmGvF92ntCTeqmJ2eNMUsKoDSSxE0L4taaFE3E6HRdGRpIYHEyOxcLyigrcbjdqjYZUo5FL9Xre1Gpl4YQQnVRycjLJyck47p8nO/icBknshBB+Ta/Xo9bpKLU1rppLDgsjOSwMx4AB2Fwu9BoNWrWaHItFFk4I0QVotVpJ6E6DLJ4QQvg1rVbLyLQ08qzeq+a0ajURgYFo1erGVXNWqyycEEJ0e5LYCSH83liTiZKoKJYWH2fVXHExJVFRjJWFE0L4TGsWIojja6/XT4ZihRB+LyUlhRmZmSzOyqKgqIh0gwGjTofFbifPaqUkKooZmR2zak4IcWKBgYFA43zY4OBgH0fTedl+mW7S9HqeKknshBCdgmfVnNnM8rw83HY7ar2eVJOJ2SZZNSeEr2g0GiIiIigvLwca58Ueb99X0ZyiKNhsNsrLy4mIiECj0ZzW46kU6TttE6vVSnh4ONXV1X6xdYgQ3ZHD4ZBVc0L4EUVRsFgsVFVV+TqUTisiIgKj0dhiUtyW3EN67IQQnY6smhPCv6hUKuLi4oiJiaGhocHX4XQ6gYGBp91T10QSOyGEEEK0C41G024Jijg1sipWCCGEEKKLkMROCCGEEKKLkMROCCGEEKKLkMROCCGEEKKLkMROCCGEEKKLkMROCCGEEKKLkMROCCGEEKKLkMROCCGEEKKLkMROCCGEEKKLkMROCCGEEKKLkMROCCGEEKKLkMROCCGEEKKLkMROCCGEEKKLkMROCCGEEKKLkMROdFsOh4OqqiocDoevQxFCCCHaRYCvAxDiTCssLMRsziE/fxN2uxudTk1a2kjGjx9HcnKyr8MTQgghTpn02IluJTc3l2nT5pOdvQ+bbQoBAZnYbFPIzt7H1KkPsmbNGl+HKIQQQpwy6bET3UZhYSELFy6hpmY0SUnTUalUnnOxsWPYs2cxjz76PL169WL48OE+jFQIIYQ4NdJjJ7oNszmHysp4EhK8k7ojRwopKnqC0tI8vv9+H+PGTebxxxexfft2H0YrhBBCtJ0kdqJbcDgc5OdvwmBI90rqyspy+e67+ezfvw+Xawoazd84ePAWXn99N5MmzeX999/3YdRCCCFE20hiJ7oFm832y0KJOM+xI0cK2blzCU7naPT6F9HpxqLRRNDQsJuKilK2bTvEbbfdx7333ie9d0IIIToFSexEt6DX69Hp1NjtpZ5jpaU5OBzxBAU1Ds3a7bnU1v6ZhoZ6FGUqQUHP43Dcy4oVB2RhhRBCiE5BEjvRLWi1WtLSRmK15qEoCm63g4MHNxEQ0Dg063QWUlu7BLf7WoKCnkenG0dg4AiCgm7E5ZrLkSPXkZW1WHruhBBC+DVJ7ES3YTKNJSqqhOLipTidtbjdbtTqxqFZu30lLlcsGs3tBAcHee6jVutQFBW9ek2hsjIesznHV+ELIYQQJyWJneg2UlJSyMycQWjoKnbvno/TeRiHo4j6+mLq6tahVl9OaGgIGs2vVYDcbjtqNQQEBGAwpJOXt1F2qhBCCOG3JLET3UpGRgbLlj3J5Mn96NnzMC7XO6hUO9BqVYSE9EOr1R3VWsHprCA6ugdqtRqdzojd7sZms/ksfiGEEOJEpECx6HaSk5NJTk7m+uszmD79IWprf8Ri0eNyVRzVSqGurhitto64uEQA7HYLer0avV7vk7iFEEKIk5EeO9FtDR8+nAULZhMeno9KVU59/Xs4HIew2y3U1m4jIKCMpKREQkPDUBQFqzWP9PRUtFqtr0MXQgghWiSJnejWmoZmb7ttJFrtZuz2v6FW7yU+Ppjhw5OJiYlBURSKi5cSFVWCyTTW1yELIYQQxyVDsaLbS05O5tlnn+HKK69g4cIlVFdXERZ2LQ0NlVgsFqzWPKKiSsjMnEFycrKvwxVCCCGOSxI7IX4xZswYkpKSMJtzyMtbjt3uRq9XYzKlYjLNlqROCCGE31MpiqL4OojOxGq1Eh4eTnV1NQaDwdfhiA7icDiw2Wzo9XqZUyeEEMKn2pJ7tHqOXUNDAw888AADBw7kwgsvZPny5V7ny8rK0Gg0pxaxEH5Gq9USEREhSZ0QQohOpdWJ3eOPP052djZ/+MMfSEtLY+7cudx1111ebaTzTwghhBDCd1o9x+7NN9/klVdeYfTo0QBMnjyZjIwM7rzzTk/vnUql6pgohRBCCCHESbW6x27//v0MGTLE8/PAgQNZv349X3zxBbfffjsul6tDAhRCCCGEEK3T6sTOaDSya9cur2O9e/fm448/5quvvmLy5MntHVubPfbYY6hUKq/bWWed5TlfX1/PzJkziYqKIjQ0lAkTJlBWVubDiIUQQggh2k+rE7srr7ySFStWNDveq1cv1q1bx+7du9s1sFM1ePBgSktLPbfPPvvMc+6+++7jf//7H++++y6ffPIJBw4cYPz48T6MVgghhBCi/bR6jl1mZiY//vhji+d69+7NJ598wtq1a9stsFMVEBCA0Whsdry6upply5axYsUKrrzySgBeffVVkpOT2bRpEyNHjjzToQrR5UnZGCGEOLNandj17duXvn37Hvd8r169mDRpUrsEdTqKioro1asXQUFBpKamsmjRIhISEvjmm29oaGjg6quv9rQ966yzSEhIYOPGjcdN7Ox2O3a73fOz1Wrt8OcgRGdXWFhIjtnMpvx83HY7ap2OkWlpjBs/Xgo9CyFEB+pSe8WOGDGC1157jQ8++IDFixeze/duRo0axZEjR7BYLJ7aZEeLjY3FYrEc9zEXLVpEeHi459anT58OfhZCdG65ubnMnzaNfdnZTLHZyAwIYIrNxr7sbB6cOpU1a9b4OkQhhOiyutSWYhkZGZ7/HzZsGCNGjKBv3778+9//Jjg4+JQe86GHHmLu3Lmen61WqyR3QhxHYWEhSxYuZHRNDdOTkrxKII2JjWVpcTGLs7JITEyUnjshhOgAXarH7lgREREMGjSInTt3YjQacTgcVFVVebUpKytrcU5eE51Oh8Fg8LoJIVqWYzYTX1nJ9ISEZnUtVSoV0xMSiK+sJMds9lGEQgjRtXXpxK6mpoZdu3YRFxfHeeedR2BgIB999JHn/E8//URxcTGpqak+jLL7aUqwHQ6Hr0MR7cjhcLApP590g+G4xcpVKhXpBgMb8/La9fcv7ykhhGh0ykOxDoeD8vJy3G631/GEhITTDupUzZs3jxtuuIG+ffty4MABHn30UTQaDTfffDPh4eFMnTqVuXPn0qNHDwwGA7NnzyY1NVVWxJ4hhYWFmFeayf8kH3uDHV2gjrTL0hhvkgn1XYHNZsNttxOn052wnVGnw223Y7PZTnulbGFhIWZzDvn5m7Db3eh0atLSRjJ+/Dh5TwkhuqU2J3ZFRUVMmTKFL774wuu4oiioVCqf7kBRUlLCzTffTGVlJdHR0VxyySVs2rSJ6OhoAJ555hnUajUTJkzAbreTnp7OSy+95LN4u5Pc3FwWPr2QysBKDEMM6CJ02KpsZH+azep1q8m8P9NrjqTofPR6PWqdjlKb7YTtLHY7ar0evV5/WtfLzc1l4cIlVFbGYzBMQaeLw2YrJTs7j9WrHyQzc4a8p4QQ3Y5KURSlLXe4+OKLCQgIYP78+cTFxTUbchk+fHi7BuhvrFYr4eHhVFdXy3y7ViosLGTaPdOoSawh4UrvuVeKolC8rpjQPaEse2GZ9LJ0cosef5x92dm8eMzCiSaKojCzqIiESZOY//DDp3ydwsJCpk2bT03NaBISpjd/TxUvJTR0FcuWPSnvKSFEp9eW3KPNPXYFBQV88803Xlt1CXEi5pVmKgMrSbry13/s3W43LpcLjUZDwpUJFL1RhHmlWf4R7uTGmkzMX72apcXFzRZQKIrC0uJiSqKimG0yndZ1zOYcKit7k5g42TNa0ESlUpGQMJ2iogLM5hx5TwkhupU2J3YpKSkcPHiwI2IRXZDD4SD/k3wMQxon1B85coQyi4XDFRUobjcqtZrI6Gi0/bTkrc9j3v3zZIeCTiwlJYUZmZkszsqioKiIdIMBo06HxW4nz2qlJCqKGZmZp5VsFRQU8Mor/+bgwVsoLy9ArYbo6Eji4oyEhoYBjcmdwZBOXt5y5s1zyHtKCNFttDmxe/LJJ3nggQf4y1/+wtChQwkMDPQ6L8OT4mg2m61xoUSEjvKycvYWFRHU4KBPQABBajX1LhcVJSUcOaSm4WBDu0yoF97O9LZeGRkZJCYmkmM2szwvr3HnCb2eVJOJ2SbTaSV1ubm5PPbYC1gsDWg0Q1CpknC57JSUVFBevp2kpERiYmIA0OmM2O1ueU8JIbqVNid2TVtyXXXVVV7H/WHxhPA/er0eXaCOytJKDloOEONy0jckxKuNUafj+2IrFfsOsHfv3ma7g4hT48tVyMnJySQnJ+OYN6/dksrCwkIWLlyCzXYDen0eLpeDwMBIAHS6WOrqiikq2oNeH0xoaBh2uwW9Xn3aizSEEKIzaXNi9/HHH3dEHKKL0mq1pF2WxrMrn0E/3E7f0NBmbRRFQbdfQ6yiZc3q1V1+Ac6Z4C+rkLVa7SkldC31MjbOq4snKWkGDQ3V7N+fh1Y75pf5dSqCgxOorbVSWlrGwIGhWK15mEyp0lsnhOhW2pzYXXbZZR0Rh+jCRl8/mqdeeBKVXkE5W2m+gnFbPVGHtdwSa2RtXh6OeTLP7nQUFhay8OmF1CTWeC1YAYg9L5bidcVkPeWf23odry7d6NHXkZ+/CYNhCiqViri4sVRUzKe+filBQdM9yV1AQDTl5XsJDPyQqKgSTKbZvn5KQghxRp1SgeKqqiqWLVvG9u3bARg8eDBTpkwhPDy8XYMTXUPfvn1JCu+F7ccDFFXaMPQLQKdXY7e5se52EnVYS2bvJHoEBpLXToVru7OWViE3UalUfrsK+UR16XJy5mO11tCzZxwAYWEpJCXNoKhoMTZbAQEB6ajVRpzOnbhc7xAc7CQzc7ZfPT8hhDgT2lzH7uuvvyY9PZ3g4GAuvPBCAL766ivq6urIz8/n3HPP7ZBA/YXUsWs7h8PBxGuu4ZrKSqwuJ3nWCuy40aEmLawnN/SMZkh4OP8rL2e5Xs+7a9dKYneKHA4H19xwDTXJNUQPiUaj06AOaL5zoOVrC/ptetb+zz9e65PVpduzZzHFxU/Ru/ef6d//ZtTqxud05Mh2LJYcKio24na7cToP07PnYVauXCFD+kKILqND69jdd999jBkzhqVLlxIQ0Hh3p9PJtGnTmDNnDhs2bDi1qEWXpdVqGZmWRuEvhWvnKQMoq67GWlFBbcVB6svK+UqlYoVazYDbbvOLRKOz2rJlC3uKfoafrBxZ9TOuQDW6oT2JuTCOsN5hnna6CB32Bv/pHf11/tz0Zr2MNTXbaWiooq6ulp0736SsbCAxMT2IizMSFpZMWFgyAwY4cDpr2b17PpMn95OkTgjRbTX/Kn8SX3/9NQ8++KAnqQMICAjggQce4Ouvv27X4ETXMdZkoiQqiqXFxRyqqKC0sBD3/v0kuFwMBDbU1/NDbS3frl/PmjVrfB1up5Sbm8vCOXMYWlbJXfVOHtKo+IPdxcDP9nPgn99RXlDuaWuvalwl6w8rRh0Oxy/z59KbJXVlZbl899189u8vISBgNopyiPr6DezbV8fWrdspL298TipVIKWl79KzZykm01hfPA0hhPALbe6xMxgMFBcXN9t5Yt++fYSFhR3nXqK7aypc+/RDD7H6++8ZDQwNDuZnt5u8hgZKgoL468CBlNTXszjLPyf2+7PCwkKWLFzIGJuNy+P7UHJ4P6EhjTUmL1W0rKys5z/mIoKjgwntFYq10IrpcpNf9NbZbLZfFkrEeR0/cqSQnTuX4HSORq+fjtNZhUYTQkDARzidP1NXdy7bt2/DZtPjcGwgKqqEzMwZ8r7pQs50DUYhuoI2J3a/+93vmDp1Kn//+9+56KKLAPj888/54x//yM0339zuAYquIyMjg/wPPmBTSQmrFIX33W7UGg2pRiOzjUaSw8JQFIWCoiJyzP41sd/f5ZjNxFdWMj0piZqaGsoPVVB3sI7gnsGoVCrGRQXxQ5mNoq8sHArTEtUQhWnc6W3r1V70ej06nRqbrdTreGlpDg5HPHp94/Cs221Hp7uIIUOuoazsf1RUrMJm20VNTSDTp/8Ok0kWS3QVx1sdPX78OPkdC7/jb19A2pzY/f3vf0elUnHHHXfgdDoBCAwMZMaMGTzxxBPtHqDoOhwOBz8XFDC/Xz8yYmKwuVzoNRq06l9nBKhUKtINBpZL2RMvJ/rgcDgcbMrPZ4qhcdu2sLAwBvVPYsfPRdSU1BIYFoA6QM1It8LXa4tJOHsYmX88vW292pNWqyUtbSTZ2XnExo75JYlzcPDgJgICpvwyPKvQ0HCA6OgAQkOTMBjmM2CAgwMH3iU09G3mzZsr75Uu4kSro1evfpDMzBlnpAajECfjr19A2pzYabVannvuORYtWsSuXbsAGDBggF/M1RH+zWaz4bbbidPp0KrVXgnd0Yw6HW4pewK0bveIo1/XJjExMQTr9VgspVQcrMCtuIl2BmA0GHhu0XOMGDHCV0+pRSbTWFavnk9x8VISEqbjctlwu92o1XE4nT9QU/M6bvfXlJUFcehQID17jiQubhwhIQNpaEDeK11E0+4iNTWjmy2kiY0dQ3HxUrKyFstUDeFz/vwF5JTq2EHj8MnQoUPbMxbRxen1etQ6HaU22wnbWX7ZW7S7f1k42e4R8++Zz6WXXkpAQECLr2tYaChhA5MY0H8ALpeLioMH6RMSwjnnnOOjZ3R8KSkpZGbOICtrMUVFBYSGXonbXYPd/hYNDd8DCQQH301AQAIuVyn79+dRUfEgPXueTVycbBvWVZxodbRKpSIhYTpFRQWYzTmS2Amf8fcvIK1K7MaPH89rr72GwWBg/PjxJ2z73//+t10CE11PU9mTvOxsxsTGNvvghsaaZXlWK6km/5jY7ysn2j1CP0jPjtU/Mfmu2xgW04/wiAhsGg0ry8sZHR2NRqPxeiy1Wo1KpWLtkSOkjh/vt69rRkYGiYmJmM055OW9QXBwMUeO7CcwcBahoTMICAj0tNVqx1Bf/0/27XuB665L89vnJFrv19XRU1r8bIDG5M5gSCcvbznz5jnk9y58wt+/gLSq3El4eLgn+PDw8BPehDiRo8ueHFsbW1EUlhYXUxIVxViTf0zs95Wm3SMSrkzw+uAoLyvnp+++Rxt7hOAIB8aKCsJ37uTnL77gw5ISHlq3jh07dnCkpsZzn870uiYnJ/Pww/NZu/Zdxo5NQ6c7C612jFd5JQCVChQlHRjgm0BFuzve6uhj6XRG7HY3tpP0/AvREU5UnqnJr19ANuJwOM5whK3ssXv11Vdb/H8h2qqp7MnirCwKiopINxgw6nRY7HbyrFZKoqKYkek/E/t9weFwkP9JPoYhBq8PjiNHjrC3qIgYl5O+oaH8lFjD2s8q+K1by1NBQWwBchsaKPr5Zy7av58hffvi0Os77ev6448H6NNnAgcPllNbe4SAgGjUah1utx2nswKtto64uPF8++1/cTik96azO97q6GPZ7Rb0ehl+F75xKl9AzvRnU5vn2NXV1aEoiuePau/evZjNZlJSUkhLS2v3AEXX0zTklmM2szwvD/cvc+pSTSZmm0ydKvnoCDabrXGhRITO63iZxUJQg4O+ISEccTqpVNkJVyk8ERxMpEbDWJ2O844c4VO9nnfr6lhaXEzfs87iqkmTOt3r2vThGROTTO/eyZSWllFRUYzbDRoNGI09iItLpKFB8dmHp2hfLa2OPpaiKFiteZhMqfL7Fj7RGb6AtDmxGzt2LOPHj+cPf/gDVVVVXHjhhWi1Wg4ePMjTTz/NjBkzOiJO0cUkJyeTnJyMY948v6r/4w/0ej26wMaFEk3cbjeHKyro88uQZJndjsamEI+akF9WF6uAEVotcYpC1qhRzNq5k3433MD8hx/2xdM4LUd/eEZGXkhSUhgDBrhxuVxoNBrPXrEWi/TedCXHro4+ds/g4uKlREWVYDLN9mGUojvrDF9A2ryl2JYtWxg1ahQA7733Hkajkb1795Kdnc3zzz/f7gGKrk2r1RIRESFJ3VG0Wi1pl6VhLbR65iG6XC4Ut5sgtRq3AofsdgJL4FpFh/aoDxadWg1uNwHAmMhIvvroI5/M8ThdTR+eVmue5zVQq9UEBgZ6krqmD8/0dOm96SqaVkeHhq6iqGgmFksOhw9vxmLJoahoJqGhq2R3EeFzJtNYoqJKKC5e2uJc8V+/gPhme8M2J3Y2m82zdVh+fj7jx49HrVYzcuRI9u7d2+4BCtEdmcaZiGqIonhd4yITjUaDSq2m3u3G6XZTt8NNj3IVJq33cK3d7Qa1Go1G41UPsDPy9w9P0TEyMjJYtuxJJk1KQK9fjtO5EL1+OZMmJbBs2ZNSnFj4nL9/AWnzUOzAgQNZuXIlJpOJvLw87rvvPgDKy8sxGAztHqAQ3VFKSgqZ92eS9VQWRW8UYUgxEGQPZe+eMqpLnQTsVWFy6UgO/vVPWAEqnE56GI2o1epOXw/w2Np2BkP6LxOSLVitebI3bBfWNFVj3jz/2qpJiCbe5ZmWY7e70evVmEypPt/esM2J3SOPPMItt9zCfffdx1VXXUVqairQ2Hvnj4VPheisPB8cK83krc8j3BrBkV2HGazW07dHTw4ePIiiKKhUKhSguK6OOq2WxLi4LlMP0J8/PEXH02q1nfr9K7o2f/0ColKOHeNoBYvFQmlpKcOHD/fMd/nyyy8xGAycddZZ7R6kP7FarYSHh1NdXS09lOKMadordsOGDbzyxBPoDxyg5OBBJigKNwUEcNDlakzqkpKIiorin3v3sjosjL+9+mqXSX78baNtIYQ4U9qSe5xSYtednYnETv4BEyeyfft2csxmVr71Fof27CHZ5SIjMpKE8HD2VlfzweHDbNdo6JGYyNibbmLc+PFdJrkTQojuqEMTu9raWp544gk++ugjysvLcbvdXud//vnntkfciXRkYteaDd/FmeevibbD4eDbb7/lw/x8Pvj3vynbs4cAl4vze/Tg+pgYgjQar+LEMulcCCE6p7bkHm2eYzdt2jQ++eQTbr/9duLi4o67pYZom5Nt+J55v/zDfKYVFhaSYzazKT+/sYiyTsfItDS/6QHTarWMGDGCsLAwNq5ezYSEBGb07YvuqL1ix8TGsrS4mMVZWT7bkFoIIcSZ0+Yeu4iICFavXs3FF1/cUTH5tY7osSssLGTaPdOoSaxptjeooigUrysmdE8oy15YJv8wnyG5ubksWbiQ+MpK0g0G4nQ6So/Z9sxfEu1Fjz/OvuxsXkxKOm6xzJlFRSRMmtQpixULIUR315bco8117CIjI+nRo8cpByeaO96G79C4mXDClQlUBlZiXmn2UYTdS2FhIUsWLmR0TQ0vJiUx1mjkwshIxhqNvJiUxOiaGhZnZbF9+3Zfh4rD4WBTfj7pBsMJN6RONxjYmJfXKYsVCyGEaL02J3ZZWVk88sgjnbboqb/xbPiecuJ/mA0pBvLWyz/MZ0KO2Ux8ZSXTE1pOtKcnJBBfWUmO2feJts1mw223E6fTnbBdZy9WLIQQonXaPMfuqaeeYteuXcTGxpKYmEhgYKDX+S1btrRbcN3B8TZ8P5YuQoe9wS6bnXewph6wKa3oAVuel4dj3jyf/j70ej1qnY7SYxI2h9uNzeVCr9Gg7QLFioUQQrROmxO7cePGdUAY3dfxNnw/drNze5UdfaD8w9zRTqUHzJeJnVarZWRaGnnZ2YyJjWV7TQ3mslLyrQex40aHmmvCevJDvZ3U3/9evhQIIUQX1+bE7tFHH+2IOLqtpg3fsz/NRj9IT3lZGYcrKlDcblRqNZHR0cTGGrEWWjFd3rl3EegMju4BaynBbuJPPWBjTSbmr17NPdu28XVDNYd6NGA4LwBdiBpbrYt/FO3BUafl8qgoX4cqhBCig7V5jh1AVVUVr7zyCg899BCHDh0CGodg9+/f367BdRemcSbU5Wq+fetrbPv20cflYpBKRR+XC9u+fWx56yvU5WpM40y+DrXL02q19D/7bFbs3s1XGzfy7ebNfL1pE0VFRRypqQH4dbuu9HS/SLRTUlK4ftIk3qyrZEd/G2GXaNAlqLFHuqkwOlGu0BN+eU9ef/d1v1jwIYQQouO0ucfuu+++4+qrryY8PJw9e/Ywffp0evTowX//+1+Ki4vJzs7uiDi7PIMNHMUQUKmCfqDoARsE7VYRbVEw9PR1hN1Dbm4uBZ98QkVtLRtUKqbqdDhcLipKStheXk7fgQPJqa+nJCqK2Sb/SbQPVh4kfHBPdJdpKTl4sLHHV6Mh0miknzGOkNAQit4owrzSLCVzhBCiC2tzj93cuXOZPHkyRUVFBAUFeY5fd911bNiwoV2D6y5yzGbOc7v5X8r5THLGo/9Gg/NTBf03GiY54/lfyvmc53b7xSrMrqypzMnNbjd/HTqUT4OC+FNDA5uBWq2WrXV1/P7773lXrWZGZqbfJEhNK6t7ntOTpEGDOG/kSM4ZMYLzRo5kYFISoWGhsrJaCCG6iTb32H311Ve8/PLLzY737t0bi8XSLkF1J0evwkz55TbPPcBrRSNAus3mF6swuzJPmZOkJBoUhSitlg8rKlh+8CButxu1Xk+5SkXq5Zf7TXFiaL6yWq1WN5sTCLKyWgghuoM2J3Y6nQ6r1drs+I4dO4iOjm6XoLqTzrYKs6tqSrCvCQzkiaIiNjUlc2o150dFkRYTwznh4awpL2f5t9/icDj85vfQ0srqlsjKaiGE6PranNiNGTOGP//5z/z73/8GGmt6FRcX8+CDDzJhwoR2D7CrO3oVZuGRI+SUlnolFSN79mRcXJxfrcLsimw2G6VlZfz3wAHOcruZEhBAnFpNqctF3oEDPH7wIDOSkvwywT56ZXXsebHH3VZMVlYLIUTX1+Y5dk899RQ1NTXExMRQV1fHZZddxsCBAwkLC+Pxxx/viBi7tKY6ZP88cID5W7eyb/9+prhcZKpUTHG52Ld/Pw9u3co/S0v9ZhVmV7R3716qDhwgw+nkRb2esTodFwYGMlan40W9ntFOJ4uLiviqqgq1Tud3CbZpnImohiiK1xVz7PbPTfsNRzVEycpqIYTo4trcYxceHs7atWv57LPP+O6776ipqeHcc8/l6quv7oj4uoXBQ4fyqtXKnQ0NPGgwoD6qx+UGrZYnrVZedTqZMWyYD6Ps2nJXreIcrZZ0lwta2kYsKIhvbTbetFgYe8stfpdgp6SkkHl/JllPZVH0RhGGFEPjnLoqO9ZCK1ENUWTe7z8LPoQQQnSMNid2TS655BIuueSS9oyl2/rh++8ZGR7OlbW1/GCzER0QgE6txu52U+F0cmVwMNtDQtj23XeMHj3a1+F2OU3z6242Gqk/cIDiujoSgoPxSu9UKs51uch3OMi4/npfhXpCGRkZJCYmYl5pJm99HvaGxjl1pstNmMaZJKkTQohu4JQSu6+++oqPP/6Y8vJy3G6317mnn366XQLrLjyrYuPiSAkNpay0lOKKCnC7QaOhh9FIYlwcE2pqZFVsB2lawNI/IoLEkBD2FBVhra1tlmBrAgPp1asXffv29XXIx5WcnExycjLz7p+HzWZDr9fL+0UIIbqRNid2f/nLX/jTn/7Eb37zG2JjvSdqH2/TdHF8R6+KDQsNJSwpCfeAAc22sjI2NPjdpP2u4ugFLBcajQTr9S0m2PrAQHr06OF38+taotVq5X0ihBDdUJsTu+eee47ly5czefLkDgin+zk6qTgRWRXbcZoWsORlZzMmNrbFBFulUvF0UZEsYBFCCOHX2rwqVq1Wc/HFF3dELN2SJ6mwWrFarRQVFfH1pk1ee5Rajxzxq71Ju6KxJhMlUVEsLf51ValarSYwMBCVSsXS4mJKoqIY60fbiAkhhBDHanNid9999/Hiiy92RCzd1liTie/VahZ9/TV1+/aR4HKRpFKR4HJRt28fi776im1qtSQVHSglJYUZmZmsCg1lZlERORYLmw8fJsdiYWZREatCQ/1qGzEhhBCiJW0eip03bx7XX389AwYMICUlhcDAQK/z//3vf9stuO7EAawDqlQqrgWMgAX4QKViyzF1yUTHaFpVmmM2szwvD/cvw9+pJhOzTbKqVAghhP9rc2J3zz338PHHH3PFFVcQFRUlCybaQY7ZzHluN7POP5/3y8pYXlHRuPOERkOq0cjs2Fj+YbGQYzZLctHBmlaVOubJqlIhhBCdj0o5tkz9SYSFhfH2229zvZ/W8upoVquV8PBwqqurMRgMp/14DoeDiddcwxSbjbFGY+Mxtxuby4Veo0H7y6rYHIuF5Xo9765dK4mGEEII0Y20Jfdoc49djx49GDBgwCkHJ7wdXe6kiVat9iR0Tfxxj1IhhBBC+Jc2L5547LHHePTRR7GdpDyHaB1PuRO7/YTtLHa7X+5RKoQQQgj/0eYeu+eff55du3YRGxtLYmJis8UTW7ZsabfguoNja6i1NGdRUZTGcicmk/TWCSGEEOK42pzYjRs3rgPC6N7GmkzMX72apcXFTE9I8EruFEXx1FCbLeVOhBBCCHECbV480d219+KJJmvWrGFxVhbxlZWkGwwYdTosdjt5VislUVHMyMwkIyOj3a4nhBBCiM6hLblHm+fYdRUvvvgiiYmJBAUFMWLECL788kufxpORkcGTy5aRMGkSy/V6FjqdLNfrSZg0iSeXLZOkTgghhBAn1aoeux49erBjxw569uxJZGTkCWvXHTp0qF0D7AjvvPMOd9xxB0uWLGHEiBE8++yzvPvuu/z000/ExMSc8L4d1WN3NIfDITXUhBBCCAF0QLmTZ555hrCwMACeffbZ0w7Q155++mmmT5/OnXfeCcCSJUtYvXo1y5cvZ/78+T6OrnFBhSR0QgghhGirbjfHzuFwoNfree+997wWgkyaNImqqipycnK82tvtduxHlSKxWq306dOnQ3vsxK+k91IIIUR316EFiqurq1m7di179uxBpVLRv39/rrrqqk6T5Bw8eBCXy0VsbKzX8djYWH788cdm7RctWsSCBQvOVHjiF4WFhZjNOeTnb8Jud6PTqUlLG8n48eNkWzUhhBDiONqU2P3rX/9i1qxZWK1Wr+Ph4eEsWbKE3/3ud+0anD946KGHmDt3rufnph470XFyc3NZuHAJlZXxGAxT0OnisNlKyc7OY/XqB8nMnCGLSYQQQogWtHpV7JYtW7jzzjsZN24c3377LXV1ddhsNr7++mtuuOEGbr/9drZu3dqRsbaLnj17otFoKCsr8zpeVlaG8Ze9Wo+m0+kwGAxeN9FxCgsLWbhwCTU1o0lKehGjcSyRkRdiNI4lKelFampGk5W1mO3bt/s6VCGEEMLvtDqxe+GFFxg3bhyvvfYaw4cPR6fTERQUxLnnnkt2djZjxozhueee68hY24VWq+W8887jo48+8hxzu9189NFHpKam+jAyAWA251BZGU9CwvRmq69VKhUJCdOprIzHbM45ziMIIYQQ3VerE7vPP/+cu+6667jn//CHP/DZZ5+1S1Adbe7cuSxdupTXX3+d7du3M2PGDGpraz2rZIVvOBwO8vM3YTCkeyV1brebhoYG3G43KpUKgyGdvLyNOBwOH0YrhBBC+J9Wz7E7cOAAgwYNOu75QYMGsX///nYJqqP97ne/o6KigkceeQSLxcLZZ5/NBx980GxBhTizbDbbLwsl4gA4cuQIFouFiorDuN2gVkN0dCQhIWHY7W5sNpuslBVCCCGO0urEzmazERQUdNzzOp2O+vr6dgnqTJg1axazZs3ydRjiKHq9Hp1Ojc1WSnl5GUVFe3E4ggkISECt1uFy2SkpqQC+oV+/KvR6va9DFkIIIfxKm1bF5uXlER4e3uK5qqqq9ohHdGNarZa0tJG88sr7VFUZcbmMhIQkAKqj2sRQXb2I6upKdu3aJaVPhBBCiKO0KbGbNGnSCc+faKsxIVrDZBrLyy/fjs2WS3j4oxyd1CmKQn39K+j1NajVwzGbcySxE0IIIY7S6sTO7XZ3ZBxCADBw4EDCwwM5dOgjbLYKAgLSUauNuN0WnM48tNoSkpJm4HY7yMtbzrx5DplnJ4QQQvyizTtPCNGRbDYbISHRDBp0GzbbbioqluN2u9Fo1BiNqRiNswkLS+bw4c2ygEIIIYQ4hiR2wq80LaBwuYJISprPgAEOXC4bGo0etfrXBM5ut6DXq2UBhRBCCHGUVtexE+JMaFpAYbXmoSgKarWWwMAIr6ROURSs1jzS01Olt04IIYQ4iiR2wu+YTGOJiiqhuHgpiqJ4nVMUheLipURFlWAyjfVRhEIIIYR/kqFY4XdSUlLIzJxBVtZiiooKMBjS0emM2O0WrNY8oqJKyMycIStihRBCiGO0OrH78ssvOe+889BoNC2et9vt5OTkcOONN7ZbcKL7ysjIIDExEbM5h7y85djtbvR6NSZTKibTbEnqhBBCiBaolGPHuo5Do9FQWlpKTEwMAAaDgYKCAvr37w9AWVkZvXr1wuVydVy0fsBqtRIeHk51dTUGg8HX4XQLDocDm82GXq+XOXVCCCG6nbbkHq3usWtprtPJ2gjRHrRarSR0QgghRCu06+IJ2XlCCCGEEMJ3ZFWsEEIIIUQX0aZVsYWFhVgsFqBx2PXHH3+kpqYGgIMHD7Z/dEIIIYQQotVavXhCrVajUqlanEfXdFylUsniCSGEEEKIdtQhiyd279592oEJIYQQQoiO0+rErm/fvh0ZhxCdlpRjEUII4S9andgVFxe3ql1CQsIpByNEZ1JYWIjZnEN+/ibsdjc6nZq0tJGMHz9OCigLIYTwiTbPsTtW09w6aJxr53Q62zdCPyNz7ARAbm4uCxcuobIy/pctz+Kw20u9tjzLyMjwdZhCCCG6gA6ZY/ftt9+2eFxRFN5++22ef/55QkND2xapEJ1QYWEhCxcuoaZmNElJ072+8MTGjqG4eClZWYtJTEyUnrt2JsPeQghxYq1O7IYPH97s2Icffsj8+fPZsWMHDzzwAPfff3+7BieEPzKbc6isjG+W1EFjr3VCwnSKigowm3MksWsnMuwthBCtc0oFirds2cI111zD6NGjGTlyJDt37uSxxx4jLCysveMTwq84HA7y8zdhMKR7JXVut5uGhgbcbjcqlQqDIZ28vI04HA4fRts15ObmMm3afLKz92GzTSEgIBObbQrZ2fuYOvVB1qxZ4+sQhRDCb7SpQPGuXbt4+OGH+c9//sONN95IYWEh/fv376jYhPA7Npvtlx6jOACOHDmCxWKhouIwbjeo1RAdHUlISBh2uxubzSZDhqdBhr2FEKJtWt1jd/fdd5OSkkJ1dTVff/01K1askKROdDt6vR6dTo3dXkp5eRnffbedkpJ6XK4EVKokXK4ESkrq+emnb6itrUKv1/s65E6tadg7IeH4w96VlfGYzTk+ilAIIfxLq3vslixZQlBQEOXl5UyZMuW47bZs2dIugQn/1N0nr2u1WtLSRvLKK+9TVWXE5TISEpIAqI5qE0N19SKqqyvZtWuX9CSdol+Hvae0uCLf7XbjcrkIC7uGvLzXmDfP0S3fk0IIcbRWJ3aPPvpoR8Yh/FxhYSHmlWbyP8nH3mBHF6gj7bI0xpvGd7vExWQay8sv347Nlkt4+KMcndQpikJ9/Svo9TWo1cNlAcVpOHbYu8mxw99u92EMhhK+/fZbRowY4aNohRDCP7S6jp1o1B3r2OXm5rLw6YVUBlZiSDGgi9Bhr7JjLbQS1RBF5v2Z3apmm8Ph4LzzLmX37gBgGAEB6ajVRtxuC05nHlptCUlJM3C7Hej1y1m79l3pSToFDoeDa66ZiM02BaNxLADl5WUUFe3F4QgmICAatVqH3Z6DovyVYcP68+ijM7vVe1EI0T10SB274/nkk0+ora0lNTWVyMjI03044WcKCwtZ+PRCahJrSLoyyXvy+nmxFK8rJuuprG41ed1msxESEs2gQbdhs+2momI5brcbjUaN0ZiK0TibsLBkDh/eLAsoTkPTsHd2dh6xsWOoqamhqGgvTmesZ/hbURQcji/p0+d2bLYoWUghhOj2Wp3YPfnkk9TU1JCVlQU0DjllZGSQn58PQExMDB999BGDBw/umEiFT5hXmqkMrGyW1MEvk9evTKDojSLMK83d5h/TpgUULlcQSUnzGTDAgctlQ6NpXCjhctlwux3Y7Rb0erUsoDgNJtNYVq+eT3HxUuz2y3E4gr2Suvr6pWi1JRiNswkNPUvqBwohur1Wr4p95513GDJkiOfn9957jw0bNvDpp59y8OBBzj//fBYsWNAhQQrfcDgc5H+SjyHF0OLkdWhM7gwpBvLW53Wbmm1NPUlWax6KoqBWa6mvP8DOnU+xadNENm++nU2bJrJ79xOcc84A6a07DSkpKWRmzkCvf599+/6IonxDQ8OX2O052GwzCQhYRVLSDMLCkqV+oBBC0IYeu927dzNs2DDPz7m5ufz2t7/l4osvBuBPf/oTEydObP8Ihc/YbLbGhRIRumbnmlYkajSaxjl3DfZuNeR4dE9SUFBvdu58GYcjnoCAKajVRmy274BVrF//PWvWrJF5X6chIyODHj168Nvf3onVmo2ihDQb9m6i0xll+FsI0a21OrFzOp3odL/+A79x40bmzJnj+blXr14cPHiwXYMTvqXX69EF6rBV2TzHGlcklv2yIlFBrVYRVBlAr4a4bjXk2NST9NBDf+X77ytQqSah001FURw4HBUEBw9n4MAx1NfnyLyvdnDOOefQv38SNTW3Ex19NRqNHrW6eeImw99CiO6u1UOxAwYMYMOGDQAUFxezY8cOLr30Us/5kpISoqKi2j9C4TNarZa0y9KwFlpRFIXysnK+2/ojJSV1uFx9UKkG4XTGU/FNDWXFNXz00Ue+DvmMysjI4LLLziY0dDBBQZcCO9FoiomPD2b48GRiY2OlgG47aRr+rqlZR0BAeItJnaIoWK15pKenSm+dEKLbanViN3PmTGbNmsXUqVPJyMggNTWVlJQUz/l169ZxzjnndEiQwndM40xENUSxI3cHO3bswemKISRkKDqdkYCAcJQiByE1yQTpbiIrazHbt2/3dchnjMPhoKDgZxITbyE19QJGjDiHkSPPJylpIKGhjfsmy7yv9mMyjSUqqoTi4qUcW6VJURSKi5cSFVWCyTTWRxEKIYTvtTqxmz59Os8//zyHDh3i0ksv5T//+Y/X+QMHDpxwRwrROaWkpJB5fyb1X9dT+5Ed9QEdDaWHse+yYPuoCM12Pf2Ncxk4cH6365k6uoCuWq0mMDAQtbr5n9TR8746ksPhoKqqqssmkE3D36GhqygqmonFksPhw5uxWHIoKppJaOgqMjNnyJC3EKJbkwLFbdQdCxQ7HA4uvvhaSkt7Uafsw40dxeUkwNUDZ4MTlSoEtVpNUFA4vXqV8PnnH3SLobCWCui2xGLJ6dBCxYWFhZjNOeTnb/ol0VSTljaS8ePHdckkZ/v27ZjNOeTlbfQ83/T0VEymsV3y+QohxBkrUHz99dfzyiuvEBcXd/LGotOy2WxoNCEkJt5DePjZlJauZPfubOobEggISEelisPlKuXQoZVYrSXk5OR0ixXSxxbQbakkTNO8L5OpY+Z95ebmsnDhEior4zEYpqDTxWGzlZKdncfq1Q+SmTmjy63ITU5OJjk5mXnzuve+xUII0ZLTSuw2bNhAXV1de8Ui/FRTQV6brZTa2lD27PkXLtcY9PrpXsmMolyI0/k8Tz31OkOGDOkWvSdHlz1JSDj29Th63tfsdr92YWEhCxcuoaZmNElJ3teOjR1DcfHSLr0iV6vVSkInhBDHaPUcO9F9HV2Qt7R0JQ5HPEFB04/poVJwuQ4SHz+Fw4cTus1cO1/O+zKbc6isjG+WUMIvu4LIilwhhOh2Tiux69u3L4GBge0Vi/BjJtNYIiOLKSlZSUBAWrOkrq6uGK22jl69jN1uFWhGRgbLlj3JpEkJ6PXLcToXotcvZ9KkBJYte7JDhkIdDgf5+ZswGNJPvCtIN/tdCCFEd9fmodji4mL69OmDSqVi27ZtnuOKorBv3z4SEhLaNUDhH1JSUrj//klMmfJ/2O02wIJarcPttuN0VqDV1pGUlEhoaBgNDd2v+v+Znvd19IrcE5GdGIQQontpc49dv379qKioaHb80KFD9OvXr12CEv5p7NixnHVWX3r0sKLRFKMoRV4FeWNiYoDG6v86Xfes/q/VaomIiOjwJKpp3qPdXorb7aahoQG3292sXXf+XQghRHfU5h47RVFaHPqpqakhKCioXYIS/kmr1TJu3JVkZ3/H8OHTcbvdaDQar9ptHb0KVDTSarWcfXZ/3nxzBbt2GVEUFWo1REdHEhdnJDQ0TH4XQgjRDbU6sZs7dy7QOG8nMzPTqwfA5XKxefNmzj777HYPUPiXplWgJSXLzvgqUPGr3NxcPvmkgNraClSqDeh0U3G5HJSUVFBevp2BA/tSX58jvwshhOhmWp3Yffvtt0DjP97ff/+9Vw+AVqtl+PDhzJs3r/0jFH6laRVoVtZiiooKMBjSf5nHZcFqzSMqqkSq/3ewpjInbvfNDB0az86dS3A4dhMQkI5WG0td3fd8//3j/OY3NjIz58rvQgghupFWJ3Yff/wxAHfeeSfPPfdct9l1QTSXkZFBYmLiL9X/l2O3u9Hr1ZhMqZhMsyWR6GBNZU4GDJiE213H0KG9KStbQ0XFctzuxt+FSlXO5ZendrnixEIIIU5MthRro+64pdiJOBxS/f9McjgcXHTRtZSWxlNfX43b7UatVtOz50hiY69Dr++LRqOnvHxNh25jJoQQ4sw5Y1uKCSHV/8+slStX8tNPJTidieh0U1CrG7dz278/j4qKTJKSZhATkyFlToQQopuSxE6ITqKwsJCnn87G7Z6AVnuPVw07rXYM9fVLKSpaTHBwIna7Bb1eypwIIUR3I1uKCdFJmM05HD6cQHz8nbhcB4FfZ1GoVCqCgqbjcMRjsazEas0jPV3KnAghRHcjiZ0QncDRW4jFxcWh1dZRV1fMscldQEAa+/aZiYwsxmQa67uAhRBC+IQkdkJ0AkdvIRYWFkZSUiIBAWXU1m7DbrfQ0HAYu92C3V6LWl3F/fdPktXJQgjRDckcOyE6gaYtxGy2UgBiYmLQ64MpLS2joqIYtxs0GujR4wi9evVl7FjprRNCiO5IEjshOgGtVkta2kiys/OIjR2DSqUiNDSMpKQwBgxw43K5UKvV7Nr1GibTVTK3TgghuikZihWikzCZxhIVVUJx8VKOLj+pVqsJCAigpGTZL1uISW+dEEJ0V9JjJ0QnIdu5CSGEOJku1WOXmJiISqXyuj3xxBNebb777jtGjRpFUFAQffr04a9//auPohWi7TIyMli27EkmTUpAr1+O07kQvX45kyYlsGzZk7KFmBBCdHNdrsfuz3/+M9OnT/f8HBYW5vl/q9VKWloaV199NUuWLOH7779nypQpRERE8Pvf/94X4QrRZsnJySQnJzNvnmznJoQQwluXS+zCwsIwGo0tnnvzzTdxOBwsX74crVbL4MGDKSgo4Omnn5bErovpDnvYynZuQgghjtWlhmIBnnjiCaKiojjnnHP429/+htPp9JzbuHEjl156qdc/hunp6fz0008cPnzYF+GKdlZYWMiixx9n4jXXcPu11zLxmmtY9PjjbN++3dehCSGEEB2uS/XY3XPPPZx77rn06NGDL774goceeojS0lKefvppACwWC/369fO6T2xsrOdcZGRks8e02+3Y7XbPz1artQOfgTgdubm5LFm4kPjKSqYYDMTpdJTabORlZ/Pg6tXMyMyUOWhCCCG6NL9P7ObPn8+TTz55wjbbt2/nrLPOYu7cuZ5jw4YNQ6vVctddd7Fo0SJ0Ot0pXX/RokUsWLDglO4rzpzCwkKWLFzI6JoapicloVKpPOfGxMaytLiYxVlZJCYmyqpRIYQQXZbfJ3b3338/kydPPmGb/v37t3h8xIgROJ1O9uzZw29+8xuMRiNlZWVebZp+Pt68vIceesgrYbRarfTp06cNz0CcCTlmM/GVlc2SOmjcQ3V6QgIFRUXkmM2S2AkhhOiy/D6xi46OJjo6+pTuW1BQgFqtJiYmBoDU1FT+7//+j4aGBgIDAwFYu3Ytv/nNb1ochgXQ6XSn3NsnzgyHw8Gm/HymGAyoVCrc7sadGDQaDWp14zRSlUpFusHA8rw8HPPmyaIDIYQQXZLfJ3attXHjRjZv3swVV1xBWFgYGzdu5L777uO2227zJG233HILCxYsYOrUqTz44INs27aN5557jmeeecbH0YvTYbPZcNvtGFwuioqKOFxRAW43qNVERkdjjIsjLDQUo06H227HZrNJYieEEKJL6jKJnU6n4+233+axxx7DbrfTr18/7rvvPq9h1PDwcPLz85k5cybnnXcePXv25JFHHpFSJ52cXq+nqraWr3fvpieQEBCATq3G7nJRUVLC9vJyEpOSsLjdqPV69Hq9r0MWQgghOkSXSezOPfdcNm3adNJ2w4YN49NPPz0DEYkzZefOnVRWV/NtQwP3h4ejPmqOXaxOR3FdHbt37OD9iAhSp0+X3johhBBdVperYye6nxyzmWFqNTV6Pa/U16MoiuecCugTFESuzUaBy8VYk8l3gQohhBAdrMv02InuybNwIjoabWwsi4uKKLDZSA8IwKhWY3G7yXM6+S4wkMDwcAYMGODrkIUQQogOI4md6NSaFk7E6XRcGBlJYnAwORYLyysqcLvdqDUaUo1GLtXreVOrlYUTQgghujRJ7PzY0fudAl1+79NTodfrUf+yw4TD7SYuKIi5AwbAgAHYXC70Gg1atZociwW1TicLJ4QQQnRpktj5ocLCQszmHPLzN3H4cC1HjlQCDgyGaCIiwklLG8n48eOk0C6g1Wrpd/bZPPHmmyz/+efGXjq1mpE9ezIuLo7ksDAURSHPaiXVZJKkWAghRJcmiZ2fyc3NZeHCJVRWxqMo47FY3DgcR4CvqKzcj9E4nOzsfaxe/SCZmTO6/d6nubm5/PDJJ8TU1jIaGBYcjMXlIm//fh6sqOAPAwdSUl9PSVQUs2XhhBBCiC5OVsX6kcLCQhYuXEJNzWiMxic4eDAZuJLw8NkYDNnATRw8WIDROIuamtFkZS1m+/btvg7bZ5r2h53odvPPoUMZHhyM3uFgBLAwMJBR9fU88P33vKVWMyMzU3o4/YjD4aCqqgqHw+HrUE5ZV3gOQoiuR3rs/IjZnENlZTxJSdPZuXMnDkcwISEJgAqVCoKCpmOzFVBW9j4DBz5IUVEBZnNOt01Yjt0fVh8SQllpKcW/7DxxaVAQX2s09L788m7fs+kvjp5mYLe70enUnW5qQWFhITlmM5vy83Hb7ah1OkampTFu/PhO8xyEEF2X9Nj5CYfDQX7+JgyGdBRFoaLiMAEB0TRWYmukUqkICEinomIjitKAwZBOXt7Gbtlj0FTmJP2X/WEBwkJDGZiUxPkjR3LOiBFckJrKLYmJ7Pr22275Gvmb3Nxcpk2bT3b2Pmy2KQQEZGKzTSE7ex9Tpz7ImjVrfB3iSeXm5jJ/2jT2ZWczxWYjMyCAKTYb+7KzeXDq1E7xHIQQXZv02PkJm832Sw9GHC6X65etTnXN2qnVxl82ubeh0xmx293dsoTH0WVOjqVWq1GrG7+zyP6w/uHoaQZJSdM9yThAbOwYiouXkpW1mMTERL/t9Woa+h9dU+PpJW4yJjaWpcXFLM7K8uvnIITo+qTHzk/o9Xp0OjV2eykajQa1Gtxue7N2brcFtVqNRqPHbreg06m7ZQkPT5kTe/PX6GiWX4bKuuNr5E+aphkkJHgnddDYE52QMJ3KynjM5hwfRXhynqH/hIQWn8P0hATiKyvJMZt9FKEQQkhi5ze0Wi1paSOxWvNQqVRER0fidFYAv26PpSgKTmce0dGpqFSBWK15pKendsueKK1Wy8i0NPKsVq8txI7mKXOSnt4tXyN/cfQ0g6aEyO120NBQhdvdOESuUqn8empBS0P/x1KpVKQbDGzMy/PL5yCE6B4ksfMjJtNYoqJKKC5eSmxsLFptHXV1xYCCoijU1y9Fqy3xDF1FRZVgMo31ddg+M9ZkoiQqiqXFxc2SO0VRWFpcTElUlOwP62NHTzM4cqSQHTsWsWnTRDZvvp1NmyayY8cijhzZ7jW1wN+caOj/aEcP/QshhC/IHDs/kpKSQmbmDLKyFmOxFNCz5wgslm1UV9cAX6HV7qdnz0uwWP5BVFQJmZkzuvVcnpSUFGZkZrI4K4uCoiLSDQaMOh0Wu508q5WSqCgpc+IHmqYZHDjwPyort+JwxBMQMAW1Og6Xq5T9+/OoqHiQnj3PJi7OP6cWHL3DyYlY7HbUer1fPgchRPcgiZ2fycjIIDExEbM5h7y8/xIcXIvVevTOE1tJT0/FZJotCQu/vl45ZjPL8/Iay0/o9aSaTMw2meQ18gNarZazz+7Hl1+aCQycjV7/e6/hTK12DPX1/2Tfvhe47ro0vxw29wz9Z2czJja2xeFY2eFECOEPJLHzQ8nJySQnJzNvnuwV2xpNr5dj3jx5jfyWChiAoqRzbE6kUoGipAO5vgis1caaTMxfvZqlxcXNFlAcPfQvO5wIIXxJEjs/ptVqvRIUSVZO7NjXS/gHh8NBQcHP9OkznoMHy6mtPUJAQDRqtQ63247TWYFWW0dc3Hi+/fa/OBwOv/w9ytC/EKIzkMROCNGhmhZPxMQk07t3MqWlZVRUFON2g0YDRmMP4uISaWhQ/L4uowz9CyH8nSR2QogO1bR4wmYrJTLyQgYMCCEhoQ8AgYGBnmLSFosFvd4/F08cTYb+hRD+TBI7IUSHaqrR+Mor72O1JnPwYNUvO6tAdHQkcXFGQkJCsVrzMJk6T11GGfoXQvgjSeyEEB0uKiqSgwc/xeGIJyjoD2g0QbhcdkpKKigrKyQi4lPi4kowmWb7OlQhhOjUJLETQnSowsJCsrNz6dnzWqqqvqWhIQuVKh212khAQCk2279xOr9m/vz7ZY6aEEKcJknshBAdqmmf2MGDn6Om5kcslhwqKpbjdrvRaNT06zeS+nqFysrDvg5VCCE6PUnshBAd5td9YqegUqkIC0smLCyZAQMcuFw2NBo9arUWiyWHvLzlzJvnn6VOhBCis5DETgjRYY7eJ/ZoarUWtfrXBO7ofWIlsRNCiFOn9nUAQoiuq6nUid1eesJ2drsFnc7/S50IIYS/k8ROCNFhmkqdWK15KIrSYhtFUbBa80hP7zylToQQwl9JYieE6FAm01iiokooLl7aLLlTFIXi4qVERZVgMo31UYRCCNF1yBw7IUSHSklJITNzBllZiykqKsBgSP9lTp0FqzWPqKgSMjNnSKkTIYRoB5LYCSE6XNMeq2Zz4+pXu92NXq/GZErFZJotSZ0QQrQTlXK8iS+iRVarlfDwcKqrqzEYDL4OR4hOx+FwyB6rQgjRBm3JPaTHTghxRskeq0II0XFk8YQQQgghRBchiZ0QQgghRBchiZ0QQgghRBchiZ0QQgghRBchiZ0QQgghRBchiZ0QQgghRBchiZ0QQgghRBchiZ0QPuRwOKiqqsLhcPg6FCGEEF2AFCgWwgcKCwsxm3PIz9+E3e5Gp1OTljaS8ePHyfZaQgghTpn02AlxhuXm5jJt2nyys/dhs00hICATm20K2dn7mDr1QdasWePrEIUQQnRS0mMnxBlUWFjIwoVLqKkZTVLSdFQqledcbOwYiouXkpW1mMTEROm5E0II0WbSYyfEGWQ251BZGU9CgndS53Y7cDqriY+fRGVlPGZzjg+jFEII0VlJj50QZ4jD4SA/fxMGwxRPUnfkSCGlpTkcPLgJt9uNWq0mKCgcszmfefPmotVqfRy1EEKIzkR67IQ4Q2w22y8LJeIAKCvL5bvv5rN//z5crimoVJm4XFM4dEjDjz+WkJMjvXZCCCHaRnrshDhD9Ho9Op0am62UI0cK2blzCU7naPR672FZRbkQp/N5nnrqdYYMGSJz7YQQQrSa9NgJcYZotVrS0kZiteZRWroShyOeoCDvpA4UXK6DxMdP4fDhBJlrJ4QQok0ksRPiDDKZxhIZWUxJyUoCAtKaJXV1dcVotXX06mXEYEgnL2+jFC8WQgjRapLYCXEGpaSkcP/9k1Crq7DbbdjtFhoaDmO3W6it3UZAQBlJSYmEhoah0xmx293YbDZfhy2EEKKTkDl2QpxhY8eO5ayz/smBA1bq64txu0GjAaOxB3FxjUkdgN1uQa9Xo9frfRyxEEKIzkISOyHOMK1Wy7hxV5Kd/R3Dh0/H7Xaj0WhQqxs70N1uN06nE6v1A0ymVCl5IoQQotVkKFYIHzCZxhIVVUJJyTICAgJQq9UcOXKEoqIiNm78ik8/fZTS0o8oKytj69atVFVVyVw7IYQQJ6VSFEXxdRCdidVqJTw8nOrqagwGg6/DEZ3YmjVryMpaTGVlPIoyAovFhcNRA3yFVrufyMjfUGfbQnDAThL6RNMjKpaRo9IYZxovJVCEEKIbaUvuIYldG0liJ9rT9u3befnlf7J8+fs4nVEEB8cRHZ1KYGAEdms2ZxkrGTHATnT4EQxRvdhQ6KCkNooZczLJyMjwdfhCCCHOgLbkHjLHTggfSk5OJjo6BqPxavr1e4KAgBBqa3dyYPc0Jpxfw7gRSahUKmpqvqdPHye/uyqJpauKWfxsFomJidJzJ4QQwovMsRPCh5r2jw0Pvw6tNhK1Wkt5mZmzjJWMG5HgqXMXGBhNRcVhFBSmj04gPqSSnJVmH0cvhBDC33SaxO7xxx/noosuQq/XExER0WKb4uJirr/+evR6PTExMfzxj3/E6XR6tVm/fj3nnnsuOp2OgQMH8tprr3V88EIcx7H7x7rdDuw1+YxKNngVL1ardbjdCi6XC5VKRfq5BjZuyJMFFUIIIbx0msTO4XAwceJEZsyY0eJ5l8vF9ddfj8Ph4IsvvuD111/ntdde45FHHvG02b17N9dffz1XXHEFBQUFzJkzh2nTppGXl3emnoYQXpr2j62rK6ahoYqGhio0Kjs9w3Re7dxuO2q1Co1GA4Cxhw630y7Fi4UQQnjpNHPsFixYAHDcHrb8/HwKCwv58MMPiY2N5eyzzyYrK4sHH3yQxx57DK1Wy5IlS+jXrx9PPfUU0Di/6bPPPuOZZ54hPT39TD0VITx27txJYKCd7dsf4eefX0elAlwV/LAvmMEJkZ52DQ0VGI2RqFWN38Ush+yoA/RSvFgIIYSXTtNjdzIbN25k6NChxMbGeo6lp6djtVr54YcfPG2uvvpqr/ulp6ezcePG4z6u3W7HarV63YRoD7m5uUybNp9du3qjVt+JwzENt3sqtXXns/zDaj7fXgZAXd1etNp6jEYjAIqikLfFSuql6VK8WAghhJcuk9hZLBavpA7w/GyxWE7Yxmq1UldX1+LjLlq0iPDwcM+tT58+HRC96G4KCwtZuHAJNTWjGTz4FQYPnoROF4fTOYBA7SJq7Dfyt5UH2PbzN2g05Qwa1Jew0FAURWHpqmJKaqMYO87k66chhBDCz/g0sZs/fz4qleqEtx9//NGXIfLQQw9RXV3tue3bt8+n8YiuwWzOobIynoSE6ahUKmJiYhg+PJn4+GB0uoMEasdSYU3mmQ+slNRFs7sikJzPLMx8oYhV20KZMSdTSp0IIYRoxqdz7O6//34mT558wjb9+/dv1WMZjUa+/PJLr2NlZWWec03/bTp2dBuDwUBwcHCLj6vT6dDpdC2eE+JUNJU4MRimeK18DQ0NIykpjAED3LhcLvbtu5Ma20He/CoU3A2oA/SkXmpi9jiTJHVCCCFa5NPELjo6mujo6HZ5rNTUVB5//HHKy8uJiYkBYO3atRgMBlJSUjxtcnNzve63du1aUlNT2yUGIVrj2BInx1Kr1ajVaiIjBxAWFs+yN5ah1WrR6/Uyp04IIcQJdZo5dsXFxRQUFFBcXIzL5aKgoICCggJqamoASEtLIyUlhdtvv52tW7eSl5fHn/70J/6/vfsPirrO/wD+/CywCyssq/JjMUUoTCWUQE9v9bwyOPYYrxDvzHOsQM1GpFLrNG5MrUtH1LzRyiNHUXS+jZY16DcVkRRxSkRFNk38NYZiyYrJ0fJzF9j394++fMYNUAhhZXk+ZnZqP5/Xvvf1ec1+9OX78ys5OVmecZs7dy6+//57LF68GBcvXsR//vMffPbZZ1i4cKEjN416meZbnFgsZfeMs1hMUKkU0Gq10Gq1bOqIiOi+ekxjt2zZMkRERGD58uWorq5GREQEIiIicPr0aQCAi4sL9u3bBxcXF+j1erzwwgt46aWX8K9//UseIzg4GPv370dOTg7Cw8Oxbt06bNmyhbc6oW6lVCoRE/N7mM3ZaOtRzUIImM3ZMBj0bOiIiKjdJNHW3yzUqo48iJeoLcXFxXj55RRUV/9FvoCimRACpaWb4em5D+npq3k+HRFRL9eR3qPH3KCYyJmEhoZi6dIkvPdeGq5cMUKjMUCl0sFiMcFszkb//j9g6dIkNnVERNQhbOyIHCQ2NhZBQUHIzNyL7OytsFhsUKsViI/XIz7+NTZ1RETUYTwU20E8FEtdwWq1ora2lle+EhFRCzwUS9TDKJVKNnRERNRpPeaqWCIiIiK6NzZ2RERERE6CjR0RERGRk2BjR0REROQk2NgREREROQk2dtTrWK1WVFZWwmq1OjoVIiKiB4q3O6Feo7i4GHszM3Hi0CHYLBYoVCr8PiYGk6dM4c2AiYjIKXDGjnqFvXv34s3ERFzbvh2zamux1NUVs2prcWPHDrw1ezaysrIcnSIREVGnccaOnFpxcTE2b9qE/922DT6NjVB6eKBYkvB4QADG9O2L5/z9sbm0FGnvvYegoCDO3BERUY/GGTtyWgcOHEDKyy/j5iefYL7Vig/c3TGrqQk3fvwRb509i6zyckiShDmBgRh45w72ZmY6OmUiIqJOYWNHTunbb7/FR++8g1izGW/YbHje3R1j3dwQp1Jho1qNvzQ2Iu3KFVyoqoIkSTBoNMjPzuYFFURE1KPxUCw5leYLJP5nyxY8ZjIhwt0dlvp6uN71HFZJkjDH3R3G2lrsNZkw3MsLOpUKNosFtbW1fGYrERH1WJyxI6fRfOj12vbt6PvTT5jm4oJAmw1NVisqa2pguWs2TpIkGFxdkX/7Nqw2G0z/f5WsWq124BYQERF1Dhs7cgrFxcX4eMUK/KW6GqnBwejr6oohSiUGuLtjoIcHzDYbaqur0djUJH9Gp1DAZrOhprER2WYz9AYDZ+uIiKhHY2NHTmFvZiYG3rmDOYGB6OPqCoVCgTKbDQCgU6nQ6OKC8qYm1NfXy58x2WxQKBTY+eOP+KF/f8TFxzsqfSIiogeCjR31eFarFScOHYJBo4EkSVAqFPi9jw+yGxshhICXqyuCPD3xk0KB4ro6lFksqLBa8Xl9PcolCQc1GiQtXcpbnRARUY/Hxo56vNraWtgsFgSoVPKyuIAA/KBUYnN9PYQQ8FMqEdSnD2qUSlyXJKy1WFCgVEL/wgtYnZ6O2NhYB24BERHRg8GrYqnHU6vVUKhUKKutlZeFenkhacgQpF25AmNtLQyurnBrasJ5V1dc9fFBad++eP/tt/Hcc885MHMiIqIHi40d9XhKpRK/j4lB9o4deM7fH5IkAQBi/fwQ5OGBvSYTtt6+jasWC9x0OkybORPz4+N56JWIiJwOGztyCnHx8UjZvx+bS0sxJzBQbu6Ge3lhmKcn0lxd8aVajdTNmxEeHu7gbImIiLoGGztyCqGhoUhauhRp770H45UrMGg00KlUMFksyDab8UP//nh96VI2dURE5NTY2JHTiI2NRVBQEPZmZmJrdjZsFgsUajX08fF4jYdeiYioF5CEEMLRSfQkZrMZ3t7e+Pnnn6HRaBydDrXBarWitrYWarWaNx0mIqIerSO9B2fsyCkplUo2dERE1OvwPnZEREREToKNHREREZGTYGNHRERE5CTY2BERERE5CTZ2RERERE6CjR0RERGRk2BjR0REROQk2NgREREROQk2dkREREROgk+e6KDmJ7CZzWYHZ0JERES9QXPP0Z6nwLKx66CqqioAwKBBgxycCREREfUmVVVV8Pb2vmeMJNrT/pHMZrPh5s2b8PLygiRJjk7H4cxmMwYNGoQbN27c98HE1DrWsHNYv85jDTuH9es81vDehBCoqqrCgAEDoFDc+yw6zth1kEKhwMCBAx2dxkNHo9FwZ+wk1rBzWL/OYw07h/XrPNawbfebqWvGiyeIiIiInAQbOyIiIiInwcaOOkWlUmH58uVQqVSOTqXHYg07h/XrPNawc1i/zmMNHxxePEFERETkJDhjR0REROQk2NgREREROQk2dkREREROgo0dtcvKlSsxbtw4qNVqaLXaVmNKS0sxadIkqNVq+Pn5YdGiRWhsbLSLOXr0KCIjI6FSqRASEoKMjIyuT/4htnHjRgQFBcHd3R1jx47FyZMnHZ3SQ+HYsWN49tlnMWDAAEiShD179titF0Jg2bJlCAgIgIeHB6Kjo3HlyhW7mIqKCsyYMQMajQZarRazZ89GdXV1N26FY61atQq/+93v4OXlBT8/P0yePBmXLl2yi6mvr0dycjL69+8PT09P/PWvf8WtW7fsYtqzXzujtLQ0jBw5Ur6vml6vR1ZWlryeteuY1NRUSJKEBQsWyMtYw67Bxo7axWq1YurUqUhKSmp1fVNTEyZNmgSr1Yrjx49j+/btyMjIwLJly+SYkpISTJo0CRMnToTRaMSCBQvw8ssvIzs7u7s246Hy6aef4o033sDy5ctx5swZhIeHw2AwoLy83NGpOVxNTQ3Cw8OxcePGVtevWbMGH3zwAT7++GMUFBSgT58+MBgMqK+vl2NmzJiB8+fPIycnB/v27cOxY8fwyiuvdNcmOFxeXh6Sk5Nx4sQJ5OTkoKGhATExMaipqZFjFi5ciC+//BK7d+9GXl4ebt68iSlTpsjr27NfO6uBAwciNTUVhYWFOH36NJ555hnExcXh/PnzAFi7jjh16hQ2bdqEkSNH2i1nDbuIIOqAbdu2CW9v7xbLDxw4IBQKhTCZTPKytLQ0odFohMViEUIIsXjxYvHEE0/YfW7atGnCYDB0ac4PqzFjxojk5GT5fVNTkxgwYIBYtWqVA7N6+AAQmZmZ8nubzSZ0Op1Yu3atvKyyslKoVCqxc+dOIYQQxcXFAoA4deqUHJOVlSUkSRI//vhjt+X+MCkvLxcARF5enhDil5q5ubmJ3bt3yzEXLlwQAER+fr4Qon37dW/St29fsWXLFtauA6qqqsSQIUNETk6OeOqpp8T8+fOFEPz9dSXO2NEDkZ+fjxEjRsDf319eZjAYYDab5X/h5ufnIzo62u5zBoMB+fn53Zrrw8BqtaKwsNCuHgqFAtHR0b2yHh1RUlICk8lkVztvb2+MHTtWrl1+fj60Wi1Gjx4tx0RHR0OhUKCgoKDbc34Y/PzzzwCAfv36AQAKCwvR0NBgV8dhw4YhMDDQro732697g6amJuzatQs1NTXQ6/WsXQckJydj0qRJLf7sZw27Dp8VSw+EyWSy2/kAyO9NJtM9Y8xmM+rq6uDh4dE9yT4EfvrpJzQ1NbVaj4sXLzooq56h+ffUWu3u/q35+fnZrXd1dUW/fv3kmN7EZrNhwYIFGD9+PMLCwgD8UiOlUtninNlf1/F++7UzO3fuHPR6Perr6+Hp6YnMzEyEhobCaDSydu2wa9cunDlzBqdOnWqxjr+/rsMZu14sJSUFkiTd88Umg6jnS05OxnfffYddu3Y5OpUeZejQoTAajSgoKEBSUhISEhJQXFzs6LR6hBs3bmD+/Pn45JNP4O7u7uh0ehXO2PVib775JhITE+8Z8+ijj7ZrLJ1O1+KKzuarm3Q6nfzfX1/xdOvWLWg0ml41WwcAPj4+cHFxabUezfWi1jXX59atWwgICJCX37p1C08++aQc8+uLUBobG1FRUdHr6vvqq6/KF48MHDhQXq7T6WC1WlFZWWk3a3L3b7A9+7UzUyqVCAkJAQCMGjUKp06dwoYNGzBt2jTW7j4KCwtRXl6OyMhIeVlTUxOOHTuGjz76CNnZ2axhF+GMXS/m6+uLYcOG3fOlVCrbNZZer8e5c+fs/jLNycmBRqNBaGioHHP48GG7z+Xk5ECv1z+4jeohlEolRo0aZVcPm82Gw4cP98p6dERwcDB0Op1d7cxmMwoKCuTa6fV6VFZWorCwUI45cuQIbDYbxo4d2+05O4IQAq+++ioyMzNx5MgRBAcH260fNWoU3Nzc7Op46dIllJaW2tXxfvt1b2Kz2WCxWFi7doiKisK5c+dgNBrl1+jRozFjxgz5/1nDLuLoqzeoZ7h+/booKioS7777rvD09BRFRUWiqKhIVFVVCSGEaGxsFGFhYSImJkYYjUZx8OBB4evrK/75z3/KY3z//fdCrVaLRYsWiQsXLoiNGzcKFxcXcfDgQUdtlkPt2rVLqFQqkZGRIYqLi8Urr7witFqt3RVgvVVVVZX8GwMg/v3vf4uioiJx/fp1IYQQqampQqvVir1794qzZ8+KuLg4ERwcLOrq6uQx/vznP4uIiAhRUFAgvv76azFkyBAxffp0R21St0tKShLe3t7i6NGjoqysTH7V1tbKMXPnzhWBgYHiyJEj4vTp00Kv1wu9Xi+vb89+7axSUlJEXl6eKCkpEWfPnhUpKSlCkiRx6NAhIQRr91vcfVWsEKxhV2FjR+2SkJAgALR45ebmyjHXrl0TsbGxwsPDQ/j4+Ig333xTNDQ02I2Tm5srnnzySaFUKsWjjz4qtm3b1r0b8pD58MMPRWBgoFAqlWLMmDHixIkTjk7poZCbm9vq7y0hIUEI8cstT5YuXSr8/f2FSqUSUVFR4tKlS3Zj3LlzR0yfPl14enoKjUYjZs6cKf9DpDdorX4A7Pa5uro6MW/ePNG3b1+hVqtFfHy8KCsrsxunPfu1M5o1a5YYPHiwUCqVwtfXV0RFRclNnRCs3W/x68aONewakhBCdPs0IRERERE9cDzHjoiIiMhJsLEjIiIichJs7IiIiIicBBs7IiIiIifBxo6IiIjISbCxIyIiInISbOyIiIiInAQbOyIiIiInwcaOiKiTMjIy7B5k/rBKTEzE5MmTHZ0GEXUhNnZE1K2efvppLFiwoF2xmzdvRnh4ODw9PaHVahEREYFVq1bJ69955x1IkoS5c+fafc5oNEKSJFy7dg0AcO3aNUiS1OrrxIkTbX7/3XF9+vTBkCFDkJiYiMLCQru4adOm4fLly+0rgANt2LABGRkZXf49K1euxLhx46BWq3tEw0vkTNjYEdFDaevWrViwYAFef/11GI1GfPPNN1i8eDGqq6vt4tzd3ZGeno4rV67cd8yvvvoKZWVldq9Ro0bd8zPbtm1DWVkZzp8/j40bN6K6uhpjx47Fjh075BgPDw/4+fn9tg3tRt7e3t3SaFmtVkydOhVJSUld/l1E9CuOflgtEfUeCQkJLR5KX1JS0mpsXFycSExMvOd4y5cvF+Hh4eJPf/qTmDp1qry8qKjIbuySkhIBQBQVFXUoXwAiMzOzxfKXXnpJeHl5iYqKCiGEENu2bRPe3t4t8kpPTxeDBg0Sffr0EUlJSaKxsVGsXr1a+Pv7C19fX7FixQq7cf/73/+K2bNnCx8fH+Hl5SUmTpwojEZji3F37NghBg8eLDQajZg2bZowm81yzO7du0VYWJhwd3cX/fr1E1FRUaK6uloI8Uv94+Li5Nj6+nrx2muvCV9fX6FSqcT48ePFyZMn5fW5ubkCgPjqq6/EqFGjhIeHh9Dr9eLixYvtqt+v60JEXY8zdkTUbTZs2AC9Xo85c+bIM2aDBg1qNVan0+HEiRO4fv36fcdNTU3FF198gdOnTz/olFu1cOFCVFVVIScnp82Yq1evIisrCwcPHsTOnTuRnp6OSZMm4YcffkBeXh5Wr16Nt99+GwUFBfJnpk6divLycmRlZaGwsBCRkZGIiopCRUWF3bh79uzBvn37sG/fPuTl5SE1NRUAUFZWhunTp2PWrFm4cOECjh49iilTpkAI0WqOixcvxhdffIHt27fjzJkzCAkJgcFgsPs+AFiyZAnWrVuH06dPw9XVFbNmzepM+YioC7GxI6Ju4+3tDaVSCbVaDZ1OB51OBxcXl1Zjly9fDq1Wi6CgIAwdOhSJiYn47LPPYLPZWsRGRkbi+eefx1tvvXXP7x83bhw8PT3tXr/FsGHDAEA+h681NpsNW7duRWhoKJ599llMnDgRly5dwvr16zF06FDMnDkTQ4cORW5uLgDg66+/xsmTJ7F7926MHj0aQ4YMwfvvvw+tVovPP//cbtyMjAyEhYVhwoQJePHFF3H48GEAvzR2jY2NmDJlCoKCgjBixAjMmzev1e2sqalBWloa1q5di9jYWISGhmLz5s3w8PBAenq6XezKlSvx1FNPITQ0FCkpKTh+/Djq6+t/U+2IqGu5OjoBIqInnnhCnpmbMGECsrKyEBAQgPz8fHz33Xc4duwYjh8/joSEBGzZsgUHDx6EQmH/79IVK1Zg+PDhOHToUJvnu3366acYPnx4p/NtngGTJKnNmKCgIHh5ecnv/f394eLiYpe3v78/ysvLAQDffvstqqur0b9/f7tx6urqcPXq1TbHDQgIkMcIDw9HVFQURowYAYPBgJiYGPztb39D3759W+R39epVNDQ0YPz48fIyNzc3jBkzBhcuXLCLHTlypN33AUB5eTkCAwPb3H4icgw2dkTkcAcOHEBDQwOAXy5EuFtYWBjCwsIwb948zJ07FxMmTEBeXh4mTpxoF/fYY49hzpw5SElJaTHj1GzQoEEICQnpdL7NjU9wcHCbMW5ubnbvJUlqdVnzDGR1dTUCAgJw9OjRFmPdfcHDvcZwcXFBTk4Ojh8/jkOHDuHDDz/EkiVLUFBQcM9c7+fu72xuZlubOSUix+OhWCLqVkqlEk1NTXbLBg8ejJCQEISEhOCRRx5p87OhoaEAfjmM2Jply5bh8uXL2LVr14NLuBXr16+HRqNBdHT0AxszMjISJpMJrq6uci2aXz4+Pu0eR5IkjB8/Hu+++y6KioqgVCqRmZnZIu6xxx6DUqnEN998Iy9raGjAqVOn5DoTUc/DGTsi6lZBQUEoKCjAtWvX4OnpiX79+rU4rAoASUlJGDBgAJ555hkMHDgQZWVlWLFiBXx9faHX61sd29/fH2+88QbWrl3b6vo7d+7AZDLZLdNqtXB3d28z38rKSphMJlgsFly+fBmbNm3Cnj17sGPHjgd665Do6Gjo9XpMnjwZa9asweOPP46bN29i//79iI+Px+jRo+87RkFBAQ4fPoyYmBj4+fmhoKAAt2/fbvXwc58+fZCUlIRFixahX79+CAwMxJo1a1BbW4vZs2d3altKS0tRUVGB0tJSNDU1wWg0AgBCQkJ+83mNRNQ+bOyIqFv94x//QEJCAkJDQ1FXV4eSkhIEBQW1iIuOjsbWrVuRlpaGO3fuwMfHB3q9HocPH25xHtqvx09LS2v15P7WZth27tyJv//9722ON3PmTAC/3C/vkUcewR/+8AecPHkSkZGR7dja9pMkCQcOHMCSJUswc+ZM3L59GzqdDn/84x/h7+/frjE0Gg2OHTuG9evXw2w2Y/DgwVi3bh1iY2NbjU9NTYXNZsOLL76IqqoqjB49GtnZ2a2ek9cRy5Ytw/bt2+X3ERERAIDc3Fw8/fTTnRqbiO5NEm1dB09EREREPQrPsSMiIiJyEmzsiIiIiJwEGzsiIiIiJ8HGjoiIiMhJsLEjIiIichJs7IiIiIicBBs7IiIiIifBxo6IiIjISbCxIyIiInISbOyIiIiInAQbOyIiIiInwcaOiIiIyEn8H0XtKxqGJ47tAAAAAElFTkSuQmCC",
      "text/plain": [
       "<Figure size 640x480 with 1 Axes>"
      ]
     },
     "metadata": {},
     "output_type": "display_data"
    }
   ],
   "source": [
    "# get all of the data from embedding\n",
    "embedding_tool = EmbeddingTool()\n",
    "protein_ids, embeddings_2d, labels, colors = (\n",
    "    embedding_tool.calculate_2d_projection_tsne(\n",
    "        db=eedb.db,\n",
    "        ids_list=df[\"protein_id_database\"].tolist(),\n",
    "        perplexity=1,\n",
    "        n_iter=3000,\n",
    "        ids_list_labels=dict_data,\n",
    "    )\n",
    ")\n",
    "print(len(protein_ids))\n",
    "\n",
    "labels_already_plotted = []\n",
    "\n",
    "# create a scatter plot for each unique label\n",
    "for i in range(len(protein_ids)):\n",
    "    if labels[i] not in labels_already_plotted:\n",
    "        plt.scatter(\n",
    "            embeddings_2d[i, 0],\n",
    "            embeddings_2d[i, 1],\n",
    "            alpha=0.7,\n",
    "            s=50,\n",
    "            edgecolor=\"k\",\n",
    "            color=colors[i],\n",
    "            label=labels[i],\n",
    "        )\n",
    "        labels_already_plotted.append(labels[i])\n",
    "    else:\n",
    "        plt.scatter(\n",
    "            embeddings_2d[i, 0],\n",
    "            embeddings_2d[i, 1],\n",
    "            alpha=0.7,\n",
    "            s=50,\n",
    "            edgecolor=\"k\",\n",
    "            color=colors[i],\n",
    "        )\n",
    "plt.title(\"2D t-SNE Visualization of Protein Embeddings\")\n",
    "plt.xlabel(\"t-SNE Dimension 1\")\n",
    "plt.ylabel(\"t-SNE Dimension 2\")\n",
    "plt.legend()\n",
    "plt.tight_layout()\n",
    "plt.show()"
   ]
  },
  {
   "cell_type": "markdown",
   "metadata": {},
   "source": [
    "### Protein Embedding Search Methods\n",
    "\n",
    "There are two main approaches implemented for searching similar proteins using embeddings:\n",
    "\n",
    "#### 1. Simple Search Method\n",
    "\n",
    "The simple method (`find_closest_matches_simple`) loads all embeddings into memory to calculate distances. While straightforward, it's best suited for smaller datasets:\n"
   ]
  },
  {
   "cell_type": "code",
   "execution_count": 9,
   "metadata": {},
   "outputs": [
    {
     "name": "stdout",
     "output_type": "stream",
     "text": [
      "Resulst for index AAP20891.1 are:\n",
      "[('AAP20891.1', 0.0), ('ADL13944.1', 1.2696941380951898e-05), ('AGQ50511.1', 2.3084859425925863e-05), ('CBX53726.1', 2.3443578533011156e-05), ('AAL29433.1', 3.0809776502382924e-05), ('CAA76796.1', 3.2400445545976986e-05), ('CAC67290.1', 4.856582147116928e-05), ('AFN21551.1', 4.953471590429803e-05), ('CAA74912.2', 5.021707417551813e-05), ('CTA52364.1', 6.113568903631794e-05)]\n"
     ]
    }
   ],
   "source": [
    "# this is the simple way to find the closest matches it loads all proteins into memory\n",
    "# so this is not the best way to do this for large datasets\n",
    "# on very small datasets it is still fine though, and works easily\n",
    "\n",
    "results = et.find_closest_matches_simple(\n",
    "    start_sequence_id=df[\"protein_id_database\"].tolist()[0],\n",
    "    db=eedb.db,\n",
    "    metric=\"cosine\",\n",
    "    n=10,\n",
    ")\n",
    "\n",
    "print(f\"Resulst for index {df['protein_id_database'].tolist()[0]} are:\")\n",
    "print(results)"
   ]
  },
  {
   "cell_type": "markdown",
   "metadata": {},
   "source": [
    "\n",
    "##### Advantages:\n",
    "- Simple implementation\n",
    "- Works well for small datasets\n",
    "- Flexible distance metrics\n",
    "\n",
    "##### Limitations:\n",
    "- Memory intensive for large datasets\n",
    "- Slower for large-scale searches\n",
    "- Not scalable for production use with big databases\n",
    "\n",
    "#### 2. Vector Index Search\n",
    "\n",
    "The vector index method uses Neo4j's native vector indexing capabilities (HNSW algorithm) for efficient similarity search. This is the recommended approach for larger datasets and production use.\n",
    "\n",
    "##### Setting up the Vector Index:\n"
   ]
  },
  {
   "cell_type": "code",
   "execution_count": 10,
   "metadata": {},
   "outputs": [],
   "source": [
    "# the more complex was involes creating a vector index of the embeddings\n",
    "# the vector index math and implementation is provied by neo4j\n",
    "\n",
    "# here we drop the vector index\n",
    "et.drop_vector_index(\n",
    "    db=eedb.db,\n",
    "    index_name=\"vector_index_Protein_embedding\",\n",
    ")\n",
    "# here we create the vector index\n",
    "et.create_embedding_vector_index_neo4j(\n",
    "    db=eedb.db,\n",
    "    index_name=\"vector_index_Protein_embedding\",\n",
    "    similarity_function=\"cosine\",\n",
    "    dimensions=960,\n",
    "    m=16,\n",
    "    ef_construction=512,\n",
    ")"
   ]
  },
  {
   "cell_type": "markdown",
   "metadata": {},
   "source": [
    "\n",
    "##### Parameters Explained:\n",
    "\n",
    "- `dimensions`: The size of your embedding vectors\n",
    "  - Use 960 for ESM-C model\n",
    "  - Use 1280 for ESM-2 model\n",
    "\n",
    "- `m` (default=16): Maximum number of connections per node in the HNSW graph\n",
    "  - Higher values = better accuracy but slower indexing\n",
    "  - Lower values = faster indexing but potentially less accurate\n",
    "  - Recommended range: 5-100\n",
    "\n",
    "- `ef_construction` (default=512): Controls index quality during construction\n",
    "  - Higher values = better quality but slower indexing\n",
    "  - Lower values = faster indexing but potentially lower quality\n",
    "  - Recommended range: 100-1000\n",
    "\n",
    "##### Searching with the Vector Index:\n"
   ]
  },
  {
   "cell_type": "code",
   "execution_count": 11,
   "metadata": {},
   "outputs": [
    {
     "ename": "ClientError",
     "evalue": "{code: Neo.ClientError.Procedure.ProcedureCallFailed} {message: Failed to invoke procedure `db.index.vector.queryNodes`: Caused by: java.lang.IllegalArgumentException: Index query vector has 2560 dimensions, but indexed vectors have 960.}",
     "output_type": "error",
     "traceback": [
      "\u001b[0;31m---------------------------------------------------------------------------\u001b[0m",
      "\u001b[0;31mClientError\u001b[0m                               Traceback (most recent call last)",
      "Cell \u001b[0;32mIn[11], line 2\u001b[0m\n\u001b[1;32m      1\u001b[0m \u001b[38;5;66;03m# here we use the vector index to find the closest matches\u001b[39;00m\n\u001b[0;32m----> 2\u001b[0m results \u001b[38;5;241m=\u001b[39m \u001b[43met\u001b[49m\u001b[38;5;241;43m.\u001b[39;49m\u001b[43mfind_nearest_neighbors_based_on_vector_index\u001b[49m\u001b[43m(\u001b[49m\n\u001b[1;32m      3\u001b[0m \u001b[43m    \u001b[49m\u001b[43mdb\u001b[49m\u001b[38;5;241;43m=\u001b[39;49m\u001b[43meedb\u001b[49m\u001b[38;5;241;43m.\u001b[39;49m\u001b[43mdb\u001b[49m\u001b[43m,\u001b[49m\n\u001b[1;32m      4\u001b[0m \u001b[43m    \u001b[49m\u001b[43mquery_protein_id\u001b[49m\u001b[38;5;241;43m=\u001b[39;49m\u001b[43mdf\u001b[49m\u001b[43m[\u001b[49m\u001b[38;5;124;43m\"\u001b[39;49m\u001b[38;5;124;43mprotein_id_database\u001b[39;49m\u001b[38;5;124;43m\"\u001b[39;49m\u001b[43m]\u001b[49m\u001b[38;5;241;43m.\u001b[39;49m\u001b[43mtolist\u001b[49m\u001b[43m(\u001b[49m\u001b[43m)\u001b[49m\u001b[43m[\u001b[49m\u001b[38;5;241;43m0\u001b[39;49m\u001b[43m]\u001b[49m\u001b[43m,\u001b[49m\n\u001b[1;32m      5\u001b[0m \u001b[43m    \u001b[49m\u001b[43mindex_name\u001b[49m\u001b[38;5;241;43m=\u001b[39;49m\u001b[38;5;124;43m\"\u001b[39;49m\u001b[38;5;124;43mvector_index_Protein_embedding\u001b[39;49m\u001b[38;5;124;43m\"\u001b[39;49m\u001b[43m,\u001b[49m\n\u001b[1;32m      6\u001b[0m \u001b[43m    \u001b[49m\u001b[43mnumber_of_neighbors\u001b[49m\u001b[38;5;241;43m=\u001b[39;49m\u001b[38;5;241;43m10\u001b[39;49m\u001b[43m,\u001b[49m\n\u001b[1;32m      7\u001b[0m \u001b[43m)\u001b[49m\n\u001b[1;32m      9\u001b[0m \u001b[38;5;28mprint\u001b[39m(results)\n",
      "File \u001b[0;32m~/Niklas/pyeed/src/pyeed/analysis/embedding_analysis.py:415\u001b[0m, in \u001b[0;36mEmbeddingTool.find_nearest_neighbors_based_on_vector_index\u001b[0;34m(self, db, query_protein_id, index_name, number_of_neighbors)\u001b[0m\n\u001b[1;32m    406\u001b[0m     logger\u001b[38;5;241m.\u001b[39minfo(\u001b[38;5;124mf\u001b[39m\u001b[38;5;124m\"\u001b[39m\u001b[38;5;124mIndex \u001b[39m\u001b[38;5;132;01m{\u001b[39;00mindex_name\u001b[38;5;132;01m}\u001b[39;00m\u001b[38;5;124m is populated, finding nearest neighbors\u001b[39m\u001b[38;5;124m\"\u001b[39m)\n\u001b[1;32m    408\u001b[0m query_find_nearest_neighbors \u001b[38;5;241m=\u001b[39m \u001b[38;5;124mf\u001b[39m\u001b[38;5;124m\"\"\"\u001b[39m\n\u001b[1;32m    409\u001b[0m \u001b[38;5;124mMATCH (source:Protein \u001b[39m\u001b[38;5;130;01m{{\u001b[39;00m\u001b[38;5;124maccession_id: \u001b[39m\u001b[38;5;124m'\u001b[39m\u001b[38;5;132;01m{\u001b[39;00mquery_protein_id\u001b[38;5;132;01m}\u001b[39;00m\u001b[38;5;124m'\u001b[39m\u001b[38;5;130;01m}}\u001b[39;00m\u001b[38;5;124m)\u001b[39m\n\u001b[1;32m    410\u001b[0m \u001b[38;5;124mWITH source.embedding AS embedding\u001b[39m\n\u001b[0;32m   (...)\u001b[0m\n\u001b[1;32m    413\u001b[0m \u001b[38;5;124mRETURN fprotein.accession_id, score\u001b[39m\n\u001b[1;32m    414\u001b[0m \u001b[38;5;124m\u001b[39m\u001b[38;5;124m\"\"\"\u001b[39m\n\u001b[0;32m--> 415\u001b[0m results \u001b[38;5;241m=\u001b[39m \u001b[43mdb\u001b[49m\u001b[38;5;241;43m.\u001b[39;49m\u001b[43mexecute_read\u001b[49m\u001b[43m(\u001b[49m\u001b[43mquery_find_nearest_neighbors\u001b[49m\u001b[43m)\u001b[49m\n\u001b[1;32m    416\u001b[0m neighbors: \u001b[38;5;28mlist\u001b[39m[\u001b[38;5;28mtuple\u001b[39m[\u001b[38;5;28mstr\u001b[39m, \u001b[38;5;28mfloat\u001b[39m]] \u001b[38;5;241m=\u001b[39m [\n\u001b[1;32m    417\u001b[0m     (\u001b[38;5;28mstr\u001b[39m(record[\u001b[38;5;124m\"\u001b[39m\u001b[38;5;124mfprotein.accession_id\u001b[39m\u001b[38;5;124m\"\u001b[39m]), \u001b[38;5;28mfloat\u001b[39m(record[\u001b[38;5;124m\"\u001b[39m\u001b[38;5;124mscore\u001b[39m\u001b[38;5;124m\"\u001b[39m]))\n\u001b[1;32m    418\u001b[0m     \u001b[38;5;28;01mfor\u001b[39;00m record \u001b[38;5;129;01min\u001b[39;00m results\n\u001b[1;32m    419\u001b[0m ]\n\u001b[1;32m    420\u001b[0m \u001b[38;5;28;01mreturn\u001b[39;00m neighbors\n",
      "File \u001b[0;32m~/Niklas/pyeed/src/pyeed/dbconnect.py:45\u001b[0m, in \u001b[0;36mDatabaseConnector.execute_read\u001b[0;34m(self, query, parameters)\u001b[0m\n\u001b[1;32m     34\u001b[0m \u001b[38;5;250m\u001b[39m\u001b[38;5;124;03m\"\"\"\u001b[39;00m\n\u001b[1;32m     35\u001b[0m \u001b[38;5;124;03mExecutes a read (MATCH) query using the Neo4j driver.\u001b[39;00m\n\u001b[1;32m     36\u001b[0m \n\u001b[0;32m   (...)\u001b[0m\n\u001b[1;32m     42\u001b[0m \u001b[38;5;124;03m    list[dict]: The result of the query as a list of dictionaries.\u001b[39;00m\n\u001b[1;32m     43\u001b[0m \u001b[38;5;124;03m\"\"\"\u001b[39;00m\n\u001b[1;32m     44\u001b[0m \u001b[38;5;28;01mwith\u001b[39;00m \u001b[38;5;28mself\u001b[39m\u001b[38;5;241m.\u001b[39mdriver\u001b[38;5;241m.\u001b[39msession() \u001b[38;5;28;01mas\u001b[39;00m session:\n\u001b[0;32m---> 45\u001b[0m     \u001b[38;5;28;01mreturn\u001b[39;00m \u001b[43msession\u001b[49m\u001b[38;5;241;43m.\u001b[39;49m\u001b[43mexecute_read\u001b[49m\u001b[43m(\u001b[49m\u001b[38;5;28;43mself\u001b[39;49m\u001b[38;5;241;43m.\u001b[39;49m\u001b[43m_run_query\u001b[49m\u001b[43m,\u001b[49m\u001b[43m \u001b[49m\u001b[43mquery\u001b[49m\u001b[43m,\u001b[49m\u001b[43m \u001b[49m\u001b[43mparameters\u001b[49m\u001b[43m)\u001b[49m\n",
      "File \u001b[0;32m~/anaconda3/envs/pyeed_niklas_env/lib/python3.10/site-packages/neo4j/_sync/work/session.py:661\u001b[0m, in \u001b[0;36mSession.execute_read\u001b[0;34m(self, transaction_function, *args, **kwargs)\u001b[0m\n\u001b[1;32m    592\u001b[0m \u001b[38;5;129m@NonConcurrentMethodChecker\u001b[39m\u001b[38;5;241m.\u001b[39mnon_concurrent_method\n\u001b[1;32m    593\u001b[0m \u001b[38;5;28;01mdef\u001b[39;00m\u001b[38;5;250m \u001b[39m\u001b[38;5;21mexecute_read\u001b[39m(\n\u001b[1;32m    594\u001b[0m     \u001b[38;5;28mself\u001b[39m,\n\u001b[0;32m   (...)\u001b[0m\n\u001b[1;32m    598\u001b[0m     \u001b[38;5;241m*\u001b[39margs: _P\u001b[38;5;241m.\u001b[39margs, \u001b[38;5;241m*\u001b[39m\u001b[38;5;241m*\u001b[39mkwargs: _P\u001b[38;5;241m.\u001b[39mkwargs\n\u001b[1;32m    599\u001b[0m ) \u001b[38;5;241m-\u001b[39m\u001b[38;5;241m>\u001b[39m _R:\n\u001b[1;32m    600\u001b[0m \u001b[38;5;250m    \u001b[39m\u001b[38;5;124;03m\"\"\"Execute a unit of work in a managed read transaction.\u001b[39;00m\n\u001b[1;32m    601\u001b[0m \n\u001b[1;32m    602\u001b[0m \u001b[38;5;124;03m    .. note::\u001b[39;00m\n\u001b[0;32m   (...)\u001b[0m\n\u001b[1;32m    659\u001b[0m \u001b[38;5;124;03m    .. versionadded:: 5.0\u001b[39;00m\n\u001b[1;32m    660\u001b[0m \u001b[38;5;124;03m    \"\"\"\u001b[39;00m\n\u001b[0;32m--> 661\u001b[0m     \u001b[38;5;28;01mreturn\u001b[39;00m \u001b[38;5;28;43mself\u001b[39;49m\u001b[38;5;241;43m.\u001b[39;49m\u001b[43m_run_transaction\u001b[49m\u001b[43m(\u001b[49m\n\u001b[1;32m    662\u001b[0m \u001b[43m        \u001b[49m\u001b[43mREAD_ACCESS\u001b[49m\u001b[43m,\u001b[49m\u001b[43m \u001b[49m\u001b[43mTelemetryAPI\u001b[49m\u001b[38;5;241;43m.\u001b[39;49m\u001b[43mTX_FUNC\u001b[49m\u001b[43m,\u001b[49m\n\u001b[1;32m    663\u001b[0m \u001b[43m        \u001b[49m\u001b[43mtransaction_function\u001b[49m\u001b[43m,\u001b[49m\u001b[43m \u001b[49m\u001b[43margs\u001b[49m\u001b[43m,\u001b[49m\u001b[43m \u001b[49m\u001b[43mkwargs\u001b[49m\n\u001b[1;32m    664\u001b[0m \u001b[43m    \u001b[49m\u001b[43m)\u001b[49m\n",
      "File \u001b[0;32m~/anaconda3/envs/pyeed_niklas_env/lib/python3.10/site-packages/neo4j/_sync/work/session.py:552\u001b[0m, in \u001b[0;36mSession._run_transaction\u001b[0;34m(self, access_mode, api, transaction_function, args, kwargs)\u001b[0m\n\u001b[1;32m    550\u001b[0m tx \u001b[38;5;241m=\u001b[39m \u001b[38;5;28mself\u001b[39m\u001b[38;5;241m.\u001b[39m_transaction\n\u001b[1;32m    551\u001b[0m \u001b[38;5;28;01mtry\u001b[39;00m:\n\u001b[0;32m--> 552\u001b[0m     result \u001b[38;5;241m=\u001b[39m \u001b[43mtransaction_function\u001b[49m\u001b[43m(\u001b[49m\u001b[43mtx\u001b[49m\u001b[43m,\u001b[49m\u001b[43m \u001b[49m\u001b[38;5;241;43m*\u001b[39;49m\u001b[43margs\u001b[49m\u001b[43m,\u001b[49m\u001b[43m \u001b[49m\u001b[38;5;241;43m*\u001b[39;49m\u001b[38;5;241;43m*\u001b[39;49m\u001b[43mkwargs\u001b[49m\u001b[43m)\u001b[49m\n\u001b[1;32m    553\u001b[0m \u001b[38;5;28;01mexcept\u001b[39;00m asyncio\u001b[38;5;241m.\u001b[39mCancelledError:\n\u001b[1;32m    554\u001b[0m     \u001b[38;5;66;03m# if cancellation callback has not been called yet:\u001b[39;00m\n\u001b[1;32m    555\u001b[0m     \u001b[38;5;28;01mif\u001b[39;00m \u001b[38;5;28mself\u001b[39m\u001b[38;5;241m.\u001b[39m_transaction \u001b[38;5;129;01mis\u001b[39;00m \u001b[38;5;129;01mnot\u001b[39;00m \u001b[38;5;28;01mNone\u001b[39;00m:\n",
      "File \u001b[0;32m~/Niklas/pyeed/src/pyeed/dbconnect.py:222\u001b[0m, in \u001b[0;36mDatabaseConnector._run_query\u001b[0;34m(tx, query, parameters)\u001b[0m\n\u001b[1;32m    220\u001b[0m \u001b[38;5;250m\u001b[39m\u001b[38;5;124;03m\"\"\"Executes a Cypher query in the provided transaction.\"\"\"\u001b[39;00m\n\u001b[1;32m    221\u001b[0m result \u001b[38;5;241m=\u001b[39m tx\u001b[38;5;241m.\u001b[39mrun(query, parameters)\n\u001b[0;32m--> 222\u001b[0m \u001b[38;5;28;01mreturn\u001b[39;00m [record\u001b[38;5;241m.\u001b[39mdata() \u001b[38;5;28;01mfor\u001b[39;00m record \u001b[38;5;129;01min\u001b[39;00m result]\n",
      "File \u001b[0;32m~/Niklas/pyeed/src/pyeed/dbconnect.py:222\u001b[0m, in \u001b[0;36m<listcomp>\u001b[0;34m(.0)\u001b[0m\n\u001b[1;32m    220\u001b[0m \u001b[38;5;250m\u001b[39m\u001b[38;5;124;03m\"\"\"Executes a Cypher query in the provided transaction.\"\"\"\u001b[39;00m\n\u001b[1;32m    221\u001b[0m result \u001b[38;5;241m=\u001b[39m tx\u001b[38;5;241m.\u001b[39mrun(query, parameters)\n\u001b[0;32m--> 222\u001b[0m \u001b[38;5;28;01mreturn\u001b[39;00m [record\u001b[38;5;241m.\u001b[39mdata() \u001b[38;5;28;01mfor\u001b[39;00m record \u001b[38;5;129;01min\u001b[39;00m result]\n",
      "File \u001b[0;32m~/anaconda3/envs/pyeed_niklas_env/lib/python3.10/site-packages/neo4j/_sync/work/result.py:270\u001b[0m, in \u001b[0;36mResult.__iter__\u001b[0;34m(self)\u001b[0m\n\u001b[1;32m    268\u001b[0m     \u001b[38;5;28;01myield\u001b[39;00m \u001b[38;5;28mself\u001b[39m\u001b[38;5;241m.\u001b[39m_record_buffer\u001b[38;5;241m.\u001b[39mpopleft()\n\u001b[1;32m    269\u001b[0m \u001b[38;5;28;01melif\u001b[39;00m \u001b[38;5;28mself\u001b[39m\u001b[38;5;241m.\u001b[39m_streaming:\n\u001b[0;32m--> 270\u001b[0m     \u001b[38;5;28;43mself\u001b[39;49m\u001b[38;5;241;43m.\u001b[39;49m\u001b[43m_connection\u001b[49m\u001b[38;5;241;43m.\u001b[39;49m\u001b[43mfetch_message\u001b[49m\u001b[43m(\u001b[49m\u001b[43m)\u001b[49m\n\u001b[1;32m    271\u001b[0m \u001b[38;5;28;01melif\u001b[39;00m \u001b[38;5;28mself\u001b[39m\u001b[38;5;241m.\u001b[39m_discarding:\n\u001b[1;32m    272\u001b[0m     \u001b[38;5;28mself\u001b[39m\u001b[38;5;241m.\u001b[39m_discard()\n",
      "File \u001b[0;32m~/anaconda3/envs/pyeed_niklas_env/lib/python3.10/site-packages/neo4j/_sync/io/_common.py:178\u001b[0m, in \u001b[0;36mConnectionErrorHandler.__getattr__.<locals>.outer.<locals>.inner\u001b[0;34m(*args, **kwargs)\u001b[0m\n\u001b[1;32m    176\u001b[0m \u001b[38;5;28;01mdef\u001b[39;00m\u001b[38;5;250m \u001b[39m\u001b[38;5;21minner\u001b[39m(\u001b[38;5;241m*\u001b[39margs, \u001b[38;5;241m*\u001b[39m\u001b[38;5;241m*\u001b[39mkwargs):\n\u001b[1;32m    177\u001b[0m     \u001b[38;5;28;01mtry\u001b[39;00m:\n\u001b[0;32m--> 178\u001b[0m         \u001b[43mfunc\u001b[49m\u001b[43m(\u001b[49m\u001b[38;5;241;43m*\u001b[39;49m\u001b[43margs\u001b[49m\u001b[43m,\u001b[49m\u001b[43m \u001b[49m\u001b[38;5;241;43m*\u001b[39;49m\u001b[38;5;241;43m*\u001b[39;49m\u001b[43mkwargs\u001b[49m\u001b[43m)\u001b[49m\n\u001b[1;32m    179\u001b[0m     \u001b[38;5;28;01mexcept\u001b[39;00m (Neo4jError, ServiceUnavailable, SessionExpired) \u001b[38;5;28;01mas\u001b[39;00m exc:\n\u001b[1;32m    180\u001b[0m         \u001b[38;5;28;01massert\u001b[39;00m \u001b[38;5;129;01mnot\u001b[39;00m asyncio\u001b[38;5;241m.\u001b[39miscoroutinefunction(\u001b[38;5;28mself\u001b[39m\u001b[38;5;241m.\u001b[39m__on_error)\n",
      "File \u001b[0;32m~/anaconda3/envs/pyeed_niklas_env/lib/python3.10/site-packages/neo4j/_sync/io/_bolt.py:850\u001b[0m, in \u001b[0;36mBolt.fetch_message\u001b[0;34m(self)\u001b[0m\n\u001b[1;32m    846\u001b[0m \u001b[38;5;66;03m# Receive exactly one message\u001b[39;00m\n\u001b[1;32m    847\u001b[0m tag, fields \u001b[38;5;241m=\u001b[39m \u001b[38;5;28mself\u001b[39m\u001b[38;5;241m.\u001b[39minbox\u001b[38;5;241m.\u001b[39mpop(\n\u001b[1;32m    848\u001b[0m     hydration_hooks\u001b[38;5;241m=\u001b[39m\u001b[38;5;28mself\u001b[39m\u001b[38;5;241m.\u001b[39mresponses[\u001b[38;5;241m0\u001b[39m]\u001b[38;5;241m.\u001b[39mhydration_hooks\n\u001b[1;32m    849\u001b[0m )\n\u001b[0;32m--> 850\u001b[0m res \u001b[38;5;241m=\u001b[39m \u001b[38;5;28;43mself\u001b[39;49m\u001b[38;5;241;43m.\u001b[39;49m\u001b[43m_process_message\u001b[49m\u001b[43m(\u001b[49m\u001b[43mtag\u001b[49m\u001b[43m,\u001b[49m\u001b[43m \u001b[49m\u001b[43mfields\u001b[49m\u001b[43m)\u001b[49m\n\u001b[1;32m    851\u001b[0m \u001b[38;5;28mself\u001b[39m\u001b[38;5;241m.\u001b[39midle_since \u001b[38;5;241m=\u001b[39m monotonic()\n\u001b[1;32m    852\u001b[0m \u001b[38;5;28;01mreturn\u001b[39;00m res\n",
      "File \u001b[0;32m~/anaconda3/envs/pyeed_niklas_env/lib/python3.10/site-packages/neo4j/_sync/io/_bolt5.py:369\u001b[0m, in \u001b[0;36mBolt5x0._process_message\u001b[0;34m(self, tag, fields)\u001b[0m\n\u001b[1;32m    367\u001b[0m \u001b[38;5;28mself\u001b[39m\u001b[38;5;241m.\u001b[39m_server_state_manager\u001b[38;5;241m.\u001b[39mstate \u001b[38;5;241m=\u001b[39m \u001b[38;5;28mself\u001b[39m\u001b[38;5;241m.\u001b[39mbolt_states\u001b[38;5;241m.\u001b[39mFAILED\n\u001b[1;32m    368\u001b[0m \u001b[38;5;28;01mtry\u001b[39;00m:\n\u001b[0;32m--> 369\u001b[0m     \u001b[43mresponse\u001b[49m\u001b[38;5;241;43m.\u001b[39;49m\u001b[43mon_failure\u001b[49m\u001b[43m(\u001b[49m\u001b[43msummary_metadata\u001b[49m\u001b[43m \u001b[49m\u001b[38;5;129;43;01mor\u001b[39;49;00m\u001b[43m \u001b[49m\u001b[43m{\u001b[49m\u001b[43m}\u001b[49m\u001b[43m)\u001b[49m\n\u001b[1;32m    370\u001b[0m \u001b[38;5;28;01mexcept\u001b[39;00m (ServiceUnavailable, DatabaseUnavailable):\n\u001b[1;32m    371\u001b[0m     \u001b[38;5;28;01mif\u001b[39;00m \u001b[38;5;28mself\u001b[39m\u001b[38;5;241m.\u001b[39mpool:\n",
      "File \u001b[0;32m~/anaconda3/envs/pyeed_niklas_env/lib/python3.10/site-packages/neo4j/_sync/io/_common.py:245\u001b[0m, in \u001b[0;36mResponse.on_failure\u001b[0;34m(self, metadata)\u001b[0m\n\u001b[1;32m    243\u001b[0m handler \u001b[38;5;241m=\u001b[39m \u001b[38;5;28mself\u001b[39m\u001b[38;5;241m.\u001b[39mhandlers\u001b[38;5;241m.\u001b[39mget(\u001b[38;5;124m\"\u001b[39m\u001b[38;5;124mon_summary\u001b[39m\u001b[38;5;124m\"\u001b[39m)\n\u001b[1;32m    244\u001b[0m Util\u001b[38;5;241m.\u001b[39mcallback(handler)\n\u001b[0;32m--> 245\u001b[0m \u001b[38;5;28;01mraise\u001b[39;00m Neo4jError\u001b[38;5;241m.\u001b[39mhydrate(\u001b[38;5;241m*\u001b[39m\u001b[38;5;241m*\u001b[39mmetadata)\n",
      "\u001b[0;31mClientError\u001b[0m: {code: Neo.ClientError.Procedure.ProcedureCallFailed} {message: Failed to invoke procedure `db.index.vector.queryNodes`: Caused by: java.lang.IllegalArgumentException: Index query vector has 2560 dimensions, but indexed vectors have 960.}"
     ]
    }
   ],
   "source": [
    "# here we use the vector index to find the closest matches\n",
    "results = et.find_nearest_neighbors_based_on_vector_index(\n",
    "    db=eedb.db,\n",
    "    query_protein_id=df[\"protein_id_database\"].tolist()[0],\n",
    "    index_name=\"vector_index_Protein_embedding\",\n",
    "    number_of_neighbors=10,\n",
    ")\n",
    "\n",
    "print(results)"
   ]
  },
  {
   "cell_type": "markdown",
   "metadata": {},
   "source": [
    "\n",
    "##### Advantages of Vector Index:\n",
    "- Highly efficient for large datasets\n",
    "- Optimized for high-dimensional data\n",
    "- Scales well with database size\n",
    "- Maintains good performance with growing data\n",
    "\n",
    "##### Important Notes:\n",
    "\n",
    "1. The vector index needs time to populate after creation. The code automatically waits and shows a progress bar during population.\n",
    "\n",
    "2. The similarity scores returned by the vector index search are:\n",
    "   - For cosine similarity: Range [-1 to 1], where 1 is most similar\n",
    "   - For euclidean similarity: Lower values indicate more similarity\n",
    "\n",
    "3. The index is persistent in the database and only needs to be created once, unless you want to change its parameters.\n",
    "\n",
    "4. Memory usage is optimized as the index handles the heavy lifting instead of loading all embeddings into memory.\n",
    "\n",
    "For most production use cases, the vector index method is recommended as it provides the best balance of performance and scalability."
   ]
  }
 ],
 "metadata": {
  "kernelspec": {
   "display_name": "pyeed_niklas_env",
   "language": "python",
   "name": "python3"
  },
  "language_info": {
   "codemirror_mode": {
    "name": "ipython",
    "version": 3
   },
   "file_extension": ".py",
   "mimetype": "text/x-python",
   "name": "python",
   "nbconvert_exporter": "python",
   "pygments_lexer": "ipython3",
   "version": "3.10.16"
  }
 },
 "nbformat": 4,
 "nbformat_minor": 2
}<|MERGE_RESOLUTION|>--- conflicted
+++ resolved
@@ -32,10 +32,6 @@
    ],
    "source": [
     "import sys\n",
-<<<<<<< HEAD
-    "\n",
-=======
->>>>>>> b72ba489
     "import matplotlib.pyplot as plt\n",
     "import pandas as pd\n",
     "from loguru import logger\n",
