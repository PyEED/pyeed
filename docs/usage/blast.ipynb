{
<<<<<<< HEAD
    "cells": [
        {
            "cell_type": "markdown",
            "metadata": {},
            "source": [
                "# BLAST Search\n",
                "\n",
                "## Setup\n",
                "\n",
                "The BLAST service runs in a Docker container and requires:\n",
                "1. A local BLAST database\n",
                "2. The Docker service running"
            ]
        },
        {
            "cell_type": "code",
            "execution_count": 1,
            "metadata": {},
            "outputs": [],
            "source": [
                "# change log level to INFO\n",
                "import sys\n",
                "\n",
                "from loguru import logger\n",
                "\n",
                "logger.remove()\n",
                "level = logger.add(sys.stderr, level=\"WARNING\")"
            ]
        },
        {
            "cell_type": "markdown",
            "metadata": {},
            "source": [
                "## Basic Usage\n",
                "\n",
                "The `Blast` class provides an interface to search protein or nucleotide sequences against a local BLAST database."
            ]
        },
        {
            "cell_type": "code",
            "execution_count": 2,
            "metadata": {},
            "outputs": [
                {
                    "data": {
                        "text/html": [
                            "<div>\n",
                            "<style scoped>\n",
                            "    .dataframe tbody tr th:only-of-type {\n",
                            "        vertical-align: middle;\n",
                            "    }\n",
                            "\n",
                            "    .dataframe tbody tr th {\n",
                            "        vertical-align: top;\n",
                            "    }\n",
                            "\n",
                            "    .dataframe thead th {\n",
                            "        text-align: right;\n",
                            "    }\n",
                            "</style>\n",
                            "<table border=\"1\" class=\"dataframe\">\n",
                            "  <thead>\n",
                            "    <tr style=\"text-align: right;\">\n",
                            "      <th></th>\n",
                            "      <th>subject_id</th>\n",
                            "      <th>identity</th>\n",
                            "      <th>alignment_length</th>\n",
                            "      <th>mismatches</th>\n",
                            "      <th>gap_opens</th>\n",
                            "      <th>query_start</th>\n",
                            "      <th>query_end</th>\n",
                            "      <th>subject_start</th>\n",
                            "      <th>subject_end</th>\n",
                            "      <th>evalue</th>\n",
                            "      <th>bit_score</th>\n",
                            "    </tr>\n",
                            "  </thead>\n",
                            "  <tbody>\n",
                            "    <tr>\n",
                            "      <th>0</th>\n",
                            "      <td>seq7</td>\n",
                            "      <td>81.818</td>\n",
                            "      <td>22</td>\n",
                            "      <td>3</td>\n",
                            "      <td>1</td>\n",
                            "      <td>31</td>\n",
                            "      <td>51</td>\n",
                            "      <td>11</td>\n",
                            "      <td>32</td>\n",
                            "      <td>0.003</td>\n",
                            "      <td>22.3</td>\n",
                            "    </tr>\n",
                            "    <tr>\n",
                            "      <th>1</th>\n",
                            "      <td>seq1</td>\n",
                            "      <td>100.000</td>\n",
                            "      <td>25</td>\n",
                            "      <td>0</td>\n",
                            "      <td>0</td>\n",
                            "      <td>1</td>\n",
                            "      <td>25</td>\n",
                            "      <td>1</td>\n",
                            "      <td>25</td>\n",
                            "      <td>0.004</td>\n",
                            "      <td>22.3</td>\n",
                            "    </tr>\n",
                            "    <tr>\n",
                            "      <th>2</th>\n",
                            "      <td>seq2</td>\n",
                            "      <td>61.538</td>\n",
                            "      <td>26</td>\n",
                            "      <td>10</td>\n",
                            "      <td>0</td>\n",
                            "      <td>20</td>\n",
                            "      <td>45</td>\n",
                            "      <td>5</td>\n",
                            "      <td>30</td>\n",
                            "      <td>0.038</td>\n",
                            "      <td>19.2</td>\n",
                            "    </tr>\n",
                            "  </tbody>\n",
                            "</table>\n",
                            "</div>"
                        ],
                        "text/plain": [
                            "  subject_id  identity  alignment_length  mismatches  gap_opens  query_start  \\\n",
                            "0       seq7    81.818                22           3          1           31   \n",
                            "1       seq1   100.000                25           0          0            1   \n",
                            "2       seq2    61.538                26          10          0           20   \n",
                            "\n",
                            "   query_end  subject_start  subject_end  evalue  bit_score  \n",
                            "0         51             11           32   0.003       22.3  \n",
                            "1         25              1           25   0.004       22.3  \n",
                            "2         45              5           30   0.038       19.2  "
                        ]
                    },
                    "execution_count": 2,
                    "metadata": {},
                    "output_type": "execute_result"
                }
            ],
            "source": [
                "from pyeed.tools import Blast\n",
                "\n",
                "# Example protein sequence\n",
                "sequence = \"MSEQVAAVAKLRAKASEAAKEAKAREAAKKLAEAAKKAKAKEAAKRAEAKLAEKAKAAKRAEAKAAKEAKRAAAKRAEAKLAEKAKAAK\"\n",
                "\n",
                "# Initialize BLAST search\n",
                "blast = Blast(\n",
                "    # service_url=\"http://localhost:6001/blast\",\n",
                "    mode=\"blastp\",  # Use blastp for protein sequences\n",
                "    db_path=\"/usr/local/bin/data/test_db\",  # Path in Docker container\n",
                "    db_name=\"protein_db\",  # Name of your BLAST database\n",
                "    evalue=0.1,  # E-value threshold\n",
                "    max_target_seqs=10,  # Maximum number of hits to return\n",
                ")\n",
                "\n",
                "# Perform search\n",
                "results = blast.search(sequence)\n",
                "results"
            ]
        },
        {
            "cell_type": "markdown",
            "metadata": {},
            "source": [
                "The results are returned as a pandas DataFrame with the following columns:\n",
                "- subject_id: ID of the matched sequence\n",
                "- identity: Percentage identity\n",
                "- alignment_length: Length of the alignment\n",
                "- mismatches: Number of mismatches\n",
                "- gap_opens: Number of gap openings\n",
                "- query_start/end: Start/end positions in query sequence\n",
                "- subject_start/end: Start/end positions in subject sequence\n",
                "- evalue: Expectation value\n",
                "- bit_score: Bit score"
            ]
        },
        {
            "cell_type": "markdown",
            "metadata": {},
            "source": [
                "## Creating a BLAST Database\n",
                "\n",
                "Before using BLAST, you need to create a local database. Here's how to create one from a FASTA file:"
            ]
        },
        {
            "cell_type": "markdown",
            "metadata": {},
            "source": [
                "```bash\n",
                "# For protein sequences\n",
                "makeblastdb -in proteins.fasta -dbtype prot -out blast_db/my_proteins\n",
                "\n",
                "# For nucleotide sequences\n",
                "makeblastdb -in nucleotides.fasta -dbtype nucl -out blast_db/my_nucleotides\n",
                "```\n",
                "\n",
                "To access the BLAST Docker container shell and create databases:\n",
                "\n",
                "```bash\n",
                "# Enter the BLAST container shell\n",
                "docker compose exec blast bash\n",
                "# \n",
                "# Navigate to database directory\n",
                "cd /usr/local/bin/data/blast_db\n",
                "# \n",
                "# Create protein database\n",
                "makeblastdb -in proteins.fasta -dbtype prot -out my_proteins\n",
                "# \n",
                "# Create nucleotide database \n",
                "makeblastdb -in nucleotides.fasta -dbtype nucl -out my_nucleotides\n",
                "```\n",
                "Make sure your FASTA files are mounted in the container's `/usr/local/bin/data/blast_db` directory.\n"
            ]
        },
        {
            "cell_type": "markdown",
            "metadata": {},
            "source": [
                "## Advanced Usage\n",
                "\n",
                "You can customize the BLAST search parameters:"
            ]
        },
        {
            "cell_type": "code",
            "execution_count": 3,
            "metadata": {},
            "outputs": [
                {
                    "data": {
                        "text/html": [
                            "<div>\n",
                            "<style scoped>\n",
                            "    .dataframe tbody tr th:only-of-type {\n",
                            "        vertical-align: middle;\n",
                            "    }\n",
                            "\n",
                            "    .dataframe tbody tr th {\n",
                            "        vertical-align: top;\n",
                            "    }\n",
                            "\n",
                            "    .dataframe thead th {\n",
                            "        text-align: right;\n",
                            "    }\n",
                            "</style>\n",
                            "<table border=\"1\" class=\"dataframe\">\n",
                            "  <thead>\n",
                            "    <tr style=\"text-align: right;\">\n",
                            "      <th></th>\n",
                            "      <th>subject_id</th>\n",
                            "      <th>identity</th>\n",
                            "      <th>alignment_length</th>\n",
                            "      <th>mismatches</th>\n",
                            "      <th>gap_opens</th>\n",
                            "      <th>query_start</th>\n",
                            "      <th>query_end</th>\n",
                            "      <th>subject_start</th>\n",
                            "      <th>subject_end</th>\n",
                            "      <th>evalue</th>\n",
                            "      <th>bit_score</th>\n",
                            "    </tr>\n",
                            "  </thead>\n",
                            "  <tbody>\n",
                            "    <tr>\n",
                            "      <th>0</th>\n",
                            "      <td>seq7</td>\n",
                            "      <td>81.818</td>\n",
                            "      <td>22</td>\n",
                            "      <td>3</td>\n",
                            "      <td>1</td>\n",
                            "      <td>31</td>\n",
                            "      <td>51</td>\n",
                            "      <td>11</td>\n",
                            "      <td>32</td>\n",
                            "      <td>0.003</td>\n",
                            "      <td>22.3</td>\n",
                            "    </tr>\n",
                            "    <tr>\n",
                            "      <th>1</th>\n",
                            "      <td>seq1</td>\n",
                            "      <td>100.000</td>\n",
                            "      <td>25</td>\n",
                            "      <td>0</td>\n",
                            "      <td>0</td>\n",
                            "      <td>1</td>\n",
                            "      <td>25</td>\n",
                            "      <td>1</td>\n",
                            "      <td>25</td>\n",
                            "      <td>0.004</td>\n",
                            "      <td>22.3</td>\n",
                            "    </tr>\n",
                            "  </tbody>\n",
                            "</table>\n",
                            "</div>"
                        ],
                        "text/plain": [
                            "  subject_id  identity  alignment_length  mismatches  gap_opens  query_start  \\\n",
                            "0       seq7    81.818                22           3          1           31   \n",
                            "1       seq1   100.000                25           0          0            1   \n",
                            "\n",
                            "   query_end  subject_start  subject_end  evalue  bit_score  \n",
                            "0         51             11           32   0.003       22.3  \n",
                            "1         25              1           25   0.004       22.3  "
                        ]
                    },
                    "execution_count": 3,
                    "metadata": {},
                    "output_type": "execute_result"
                }
            ],
            "source": [
                "# Configure BLAST for sensitive protein search\n",
                "blast = Blast(\n",
                "    # service_url=\"http://localhost:6001/blast\",\n",
                "    mode=\"blastp\",\n",
                "    db_path=\"/usr/local/bin/data/test_db\",\n",
                "    db_name=\"protein_db\",\n",
                "    evalue=1e-1,  # More stringent E-value\n",
                "    max_target_seqs=100,  # Return more hits\n",
                "    num_threads=4,  # Use 4 CPU threads\n",
                ")\n",
                "\n",
                "# Search with longer timeout\n",
                "results = blast.search(sequence, timeout=7200)  # 2 hour timeout\n",
                "\n",
                "# Filter results\n",
                "significant_hits = results[results[\"identity\"] > 80]  # Only hits with >90% identity\n",
                "significant_hits"
            ]
        },
        {
            "cell_type": "markdown",
            "metadata": {},
            "source": [
                "Thereafter, the ids of the hits can be added to the pyeed database, using the `fetch_from_primary_db` function."
            ]
        }
    ],
    "metadata": {
        "kernelspec": {
            "display_name": "pyeed",
            "language": "python",
            "name": "python3"
        },
        "language_info": {
            "codemirror_mode": {
                "name": "ipython",
                "version": 3
            },
            "file_extension": ".py",
            "mimetype": "text/x-python",
            "name": "python",
            "nbconvert_exporter": "python",
            "pygments_lexer": "ipython3",
            "version": "3.11.5"
        }
    },
    "nbformat": 4,
    "nbformat_minor": 2
=======
 "cells": [
  {
   "cell_type": "markdown",
   "metadata": {},
   "source": [
    "# BLAST Search\n",
    "\n",
    "## Setup\n",
    "\n",
    "The BLAST service runs in a Docker container and requires:\n",
    "1. A local BLAST database\n",
    "2. The Docker service running"
   ]
  },
  {
   "cell_type": "code",
   "execution_count": 1,
   "metadata": {},
   "outputs": [],
   "source": [
    "# change log level to INFO\n",
    "import sys\n",
    "\n",
    "from loguru import logger\n",
    "\n",
    "logger.remove()\n",
    "level = logger.add(sys.stderr, level=\"WARNING\")"
   ]
  },
  {
   "cell_type": "markdown",
   "metadata": {},
   "source": [
    "## Basic Usage\n",
    "\n",
    "The `Blast` class provides an interface to search protein or nucleotide sequences against a local BLAST database."
   ]
  },
  {
   "cell_type": "code",
   "execution_count": 2,
   "metadata": {},
   "outputs": [
    {
     "data": {
      "text/html": [
       "<div>\n",
       "<style scoped>\n",
       "    .dataframe tbody tr th:only-of-type {\n",
       "        vertical-align: middle;\n",
       "    }\n",
       "\n",
       "    .dataframe tbody tr th {\n",
       "        vertical-align: top;\n",
       "    }\n",
       "\n",
       "    .dataframe thead th {\n",
       "        text-align: right;\n",
       "    }\n",
       "</style>\n",
       "<table border=\"1\" class=\"dataframe\">\n",
       "  <thead>\n",
       "    <tr style=\"text-align: right;\">\n",
       "      <th></th>\n",
       "      <th>subject_id</th>\n",
       "      <th>identity</th>\n",
       "      <th>alignment_length</th>\n",
       "      <th>mismatches</th>\n",
       "      <th>gap_opens</th>\n",
       "      <th>query_start</th>\n",
       "      <th>query_end</th>\n",
       "      <th>subject_start</th>\n",
       "      <th>subject_end</th>\n",
       "      <th>evalue</th>\n",
       "      <th>bit_score</th>\n",
       "    </tr>\n",
       "  </thead>\n",
       "  <tbody>\n",
       "    <tr>\n",
       "      <th>0</th>\n",
       "      <td>seq7</td>\n",
       "      <td>81.818</td>\n",
       "      <td>22</td>\n",
       "      <td>3</td>\n",
       "      <td>1</td>\n",
       "      <td>31</td>\n",
       "      <td>51</td>\n",
       "      <td>11</td>\n",
       "      <td>32</td>\n",
       "      <td>0.003</td>\n",
       "      <td>22.3</td>\n",
       "    </tr>\n",
       "    <tr>\n",
       "      <th>1</th>\n",
       "      <td>seq1</td>\n",
       "      <td>100.000</td>\n",
       "      <td>25</td>\n",
       "      <td>0</td>\n",
       "      <td>0</td>\n",
       "      <td>1</td>\n",
       "      <td>25</td>\n",
       "      <td>1</td>\n",
       "      <td>25</td>\n",
       "      <td>0.004</td>\n",
       "      <td>22.3</td>\n",
       "    </tr>\n",
       "    <tr>\n",
       "      <th>2</th>\n",
       "      <td>seq2</td>\n",
       "      <td>61.538</td>\n",
       "      <td>26</td>\n",
       "      <td>10</td>\n",
       "      <td>0</td>\n",
       "      <td>20</td>\n",
       "      <td>45</td>\n",
       "      <td>5</td>\n",
       "      <td>30</td>\n",
       "      <td>0.038</td>\n",
       "      <td>19.2</td>\n",
       "    </tr>\n",
       "  </tbody>\n",
       "</table>\n",
       "</div>"
      ],
      "text/plain": [
       "  subject_id  identity  alignment_length  mismatches  gap_opens  query_start  \\\n",
       "0       seq7    81.818                22           3          1           31   \n",
       "1       seq1   100.000                25           0          0            1   \n",
       "2       seq2    61.538                26          10          0           20   \n",
       "\n",
       "   query_end  subject_start  subject_end  evalue  bit_score  \n",
       "0         51             11           32   0.003       22.3  \n",
       "1         25              1           25   0.004       22.3  \n",
       "2         45              5           30   0.038       19.2  "
      ]
     },
     "execution_count": 2,
     "metadata": {},
     "output_type": "execute_result"
    }
   ],
   "source": [
    "from pyeed.tools import Blast\n",
    "\n",
    "# Example protein sequence\n",
    "sequence = \"MSEQVAAVAKLRAKASEAAKEAKAREAAKKLAEAAKKAKAKEAAKRAEAKLAEKAKAAKRAEAKAAKEAKRAAAKRAEAKLAEKAKAAK\"\n",
    "\n",
    "# Initialize BLAST search\n",
    "blast = Blast(\n",
    "    # service_url=\"http://localhost:6001/blast\",\n",
    "    mode=\"blastp\",  # Use blastp for protein sequences\n",
    "    db_path=\"/usr/local/bin/data/test_db\",  # Path in Docker container\n",
    "    db_name=\"protein_db\",  # Name of your BLAST database\n",
    "    evalue=0.1,  # E-value threshold\n",
    "    max_target_seqs=10,  # Maximum number of hits to return\n",
    ")\n",
    "\n",
    "# Perform search\n",
    "results = blast.search(sequence)\n",
    "results"
   ]
  },
  {
   "cell_type": "markdown",
   "metadata": {},
   "source": [
    "The results are returned as a pandas DataFrame with the following columns:\n",
    "- subject_id: ID of the matched sequence\n",
    "- identity: Percentage identity\n",
    "- alignment_length: Length of the alignment\n",
    "- mismatches: Number of mismatches\n",
    "- gap_opens: Number of gap openings\n",
    "- query_start/end: Start/end positions in query sequence\n",
    "- subject_start/end: Start/end positions in subject sequence\n",
    "- evalue: Expectation value\n",
    "- bit_score: Bit score"
   ]
  },
  {
   "cell_type": "markdown",
   "metadata": {},
   "source": [
    "## Creating a BLAST Database\n",
    "\n",
    "Before using BLAST, you need to create a local database. Here's how to create one from a FASTA file:"
   ]
  },
  {
   "cell_type": "markdown",
   "metadata": {},
   "source": [
    "```bash\n",
    "# For protein sequences\n",
    "makeblastdb -in proteins.fasta -dbtype prot -out blast_db/my_proteins\n",
    "\n",
    "# For nucleotide sequences\n",
    "makeblastdb -in nucleotides.fasta -dbtype nucl -out blast_db/my_nucleotides\n",
    "```\n",
    "\n",
    "To access the BLAST Docker container shell and create databases:\n",
    "\n",
    "```bash\n",
    "# Enter the BLAST container shell\n",
    "docker compose exec blast bash\n",
    "# \n",
    "# Navigate to database directory\n",
    "cd /usr/local/bin/data/blast_db\n",
    "# \n",
    "# Create protein database\n",
    "makeblastdb -in proteins.fasta -dbtype prot -out my_proteins\n",
    "# \n",
    "# Create nucleotide database \n",
    "makeblastdb -in nucleotides.fasta -dbtype nucl -out my_nucleotides\n",
    "```\n",
    "Make sure your FASTA files are mounted in the container's `/usr/local/bin/data/blast_db` directory.\n"
   ]
  },
  {
   "cell_type": "markdown",
   "metadata": {},
   "source": [
    "## Advanced Usage\n",
    "\n",
    "You can customize the BLAST search parameters:"
   ]
  },
  {
   "cell_type": "code",
   "execution_count": 3,
   "metadata": {},
   "outputs": [
    {
     "data": {
      "text/html": [
       "<div>\n",
       "<style scoped>\n",
       "    .dataframe tbody tr th:only-of-type {\n",
       "        vertical-align: middle;\n",
       "    }\n",
       "\n",
       "    .dataframe tbody tr th {\n",
       "        vertical-align: top;\n",
       "    }\n",
       "\n",
       "    .dataframe thead th {\n",
       "        text-align: right;\n",
       "    }\n",
       "</style>\n",
       "<table border=\"1\" class=\"dataframe\">\n",
       "  <thead>\n",
       "    <tr style=\"text-align: right;\">\n",
       "      <th></th>\n",
       "      <th>subject_id</th>\n",
       "      <th>identity</th>\n",
       "      <th>alignment_length</th>\n",
       "      <th>mismatches</th>\n",
       "      <th>gap_opens</th>\n",
       "      <th>query_start</th>\n",
       "      <th>query_end</th>\n",
       "      <th>subject_start</th>\n",
       "      <th>subject_end</th>\n",
       "      <th>evalue</th>\n",
       "      <th>bit_score</th>\n",
       "    </tr>\n",
       "  </thead>\n",
       "  <tbody>\n",
       "    <tr>\n",
       "      <th>0</th>\n",
       "      <td>seq7</td>\n",
       "      <td>81.818</td>\n",
       "      <td>22</td>\n",
       "      <td>3</td>\n",
       "      <td>1</td>\n",
       "      <td>31</td>\n",
       "      <td>51</td>\n",
       "      <td>11</td>\n",
       "      <td>32</td>\n",
       "      <td>0.003</td>\n",
       "      <td>22.3</td>\n",
       "    </tr>\n",
       "    <tr>\n",
       "      <th>1</th>\n",
       "      <td>seq1</td>\n",
       "      <td>100.000</td>\n",
       "      <td>25</td>\n",
       "      <td>0</td>\n",
       "      <td>0</td>\n",
       "      <td>1</td>\n",
       "      <td>25</td>\n",
       "      <td>1</td>\n",
       "      <td>25</td>\n",
       "      <td>0.004</td>\n",
       "      <td>22.3</td>\n",
       "    </tr>\n",
       "  </tbody>\n",
       "</table>\n",
       "</div>"
      ],
      "text/plain": [
       "  subject_id  identity  alignment_length  mismatches  gap_opens  query_start  \\\n",
       "0       seq7    81.818                22           3          1           31   \n",
       "1       seq1   100.000                25           0          0            1   \n",
       "\n",
       "   query_end  subject_start  subject_end  evalue  bit_score  \n",
       "0         51             11           32   0.003       22.3  \n",
       "1         25              1           25   0.004       22.3  "
      ]
     },
     "execution_count": 3,
     "metadata": {},
     "output_type": "execute_result"
    }
   ],
   "source": [
    "# Configure BLAST for sensitive protein search\n",
    "blast = Blast(\n",
    "    # service_url=\"http://localhost:6001/blast\",\n",
    "    mode=\"blastp\",\n",
    "    db_path=\"/usr/local/bin/data/test_db\",\n",
    "    db_name=\"protein_db\",\n",
    "    evalue=1e-1,  # More stringent E-value\n",
    "    max_target_seqs=100,  # Return more hits\n",
    "    num_threads=4,  # Use 4 CPU threads\n",
    ")\n",
    "\n",
    "# Search with longer timeout\n",
    "results = blast.search(sequence, timeout=7200)  # 2 hour timeout\n",
    "\n",
    "# Filter results\n",
    "significant_hits = results[results[\"identity\"] > 80]  # Only hits with >90% identity\n",
    "significant_hits"
   ]
  },
  {
   "cell_type": "markdown",
   "metadata": {},
   "source": [
    "Thereafter, the ids of the hits can be added to the pyeed database, using the `fetch_from_primary_db` function."
   ]
  }
 ],
 "metadata": {
  "kernelspec": {
   "display_name": "pyeed",
   "language": "python",
   "name": "python3"
  },
  "language_info": {
   "codemirror_mode": {
    "name": "ipython",
    "version": 3
   },
   "file_extension": ".py",
   "mimetype": "text/x-python",
   "name": "python",
   "nbconvert_exporter": "python",
   "pygments_lexer": "ipython3",
   "version": "3.11.5"
  }
 },
 "nbformat": 4,
 "nbformat_minor": 2
>>>>>>> b72ba489
}<|MERGE_RESOLUTION|>--- conflicted
+++ resolved
@@ -1,368 +1,4 @@
 {
-<<<<<<< HEAD
-    "cells": [
-        {
-            "cell_type": "markdown",
-            "metadata": {},
-            "source": [
-                "# BLAST Search\n",
-                "\n",
-                "## Setup\n",
-                "\n",
-                "The BLAST service runs in a Docker container and requires:\n",
-                "1. A local BLAST database\n",
-                "2. The Docker service running"
-            ]
-        },
-        {
-            "cell_type": "code",
-            "execution_count": 1,
-            "metadata": {},
-            "outputs": [],
-            "source": [
-                "# change log level to INFO\n",
-                "import sys\n",
-                "\n",
-                "from loguru import logger\n",
-                "\n",
-                "logger.remove()\n",
-                "level = logger.add(sys.stderr, level=\"WARNING\")"
-            ]
-        },
-        {
-            "cell_type": "markdown",
-            "metadata": {},
-            "source": [
-                "## Basic Usage\n",
-                "\n",
-                "The `Blast` class provides an interface to search protein or nucleotide sequences against a local BLAST database."
-            ]
-        },
-        {
-            "cell_type": "code",
-            "execution_count": 2,
-            "metadata": {},
-            "outputs": [
-                {
-                    "data": {
-                        "text/html": [
-                            "<div>\n",
-                            "<style scoped>\n",
-                            "    .dataframe tbody tr th:only-of-type {\n",
-                            "        vertical-align: middle;\n",
-                            "    }\n",
-                            "\n",
-                            "    .dataframe tbody tr th {\n",
-                            "        vertical-align: top;\n",
-                            "    }\n",
-                            "\n",
-                            "    .dataframe thead th {\n",
-                            "        text-align: right;\n",
-                            "    }\n",
-                            "</style>\n",
-                            "<table border=\"1\" class=\"dataframe\">\n",
-                            "  <thead>\n",
-                            "    <tr style=\"text-align: right;\">\n",
-                            "      <th></th>\n",
-                            "      <th>subject_id</th>\n",
-                            "      <th>identity</th>\n",
-                            "      <th>alignment_length</th>\n",
-                            "      <th>mismatches</th>\n",
-                            "      <th>gap_opens</th>\n",
-                            "      <th>query_start</th>\n",
-                            "      <th>query_end</th>\n",
-                            "      <th>subject_start</th>\n",
-                            "      <th>subject_end</th>\n",
-                            "      <th>evalue</th>\n",
-                            "      <th>bit_score</th>\n",
-                            "    </tr>\n",
-                            "  </thead>\n",
-                            "  <tbody>\n",
-                            "    <tr>\n",
-                            "      <th>0</th>\n",
-                            "      <td>seq7</td>\n",
-                            "      <td>81.818</td>\n",
-                            "      <td>22</td>\n",
-                            "      <td>3</td>\n",
-                            "      <td>1</td>\n",
-                            "      <td>31</td>\n",
-                            "      <td>51</td>\n",
-                            "      <td>11</td>\n",
-                            "      <td>32</td>\n",
-                            "      <td>0.003</td>\n",
-                            "      <td>22.3</td>\n",
-                            "    </tr>\n",
-                            "    <tr>\n",
-                            "      <th>1</th>\n",
-                            "      <td>seq1</td>\n",
-                            "      <td>100.000</td>\n",
-                            "      <td>25</td>\n",
-                            "      <td>0</td>\n",
-                            "      <td>0</td>\n",
-                            "      <td>1</td>\n",
-                            "      <td>25</td>\n",
-                            "      <td>1</td>\n",
-                            "      <td>25</td>\n",
-                            "      <td>0.004</td>\n",
-                            "      <td>22.3</td>\n",
-                            "    </tr>\n",
-                            "    <tr>\n",
-                            "      <th>2</th>\n",
-                            "      <td>seq2</td>\n",
-                            "      <td>61.538</td>\n",
-                            "      <td>26</td>\n",
-                            "      <td>10</td>\n",
-                            "      <td>0</td>\n",
-                            "      <td>20</td>\n",
-                            "      <td>45</td>\n",
-                            "      <td>5</td>\n",
-                            "      <td>30</td>\n",
-                            "      <td>0.038</td>\n",
-                            "      <td>19.2</td>\n",
-                            "    </tr>\n",
-                            "  </tbody>\n",
-                            "</table>\n",
-                            "</div>"
-                        ],
-                        "text/plain": [
-                            "  subject_id  identity  alignment_length  mismatches  gap_opens  query_start  \\\n",
-                            "0       seq7    81.818                22           3          1           31   \n",
-                            "1       seq1   100.000                25           0          0            1   \n",
-                            "2       seq2    61.538                26          10          0           20   \n",
-                            "\n",
-                            "   query_end  subject_start  subject_end  evalue  bit_score  \n",
-                            "0         51             11           32   0.003       22.3  \n",
-                            "1         25              1           25   0.004       22.3  \n",
-                            "2         45              5           30   0.038       19.2  "
-                        ]
-                    },
-                    "execution_count": 2,
-                    "metadata": {},
-                    "output_type": "execute_result"
-                }
-            ],
-            "source": [
-                "from pyeed.tools import Blast\n",
-                "\n",
-                "# Example protein sequence\n",
-                "sequence = \"MSEQVAAVAKLRAKASEAAKEAKAREAAKKLAEAAKKAKAKEAAKRAEAKLAEKAKAAKRAEAKAAKEAKRAAAKRAEAKLAEKAKAAK\"\n",
-                "\n",
-                "# Initialize BLAST search\n",
-                "blast = Blast(\n",
-                "    # service_url=\"http://localhost:6001/blast\",\n",
-                "    mode=\"blastp\",  # Use blastp for protein sequences\n",
-                "    db_path=\"/usr/local/bin/data/test_db\",  # Path in Docker container\n",
-                "    db_name=\"protein_db\",  # Name of your BLAST database\n",
-                "    evalue=0.1,  # E-value threshold\n",
-                "    max_target_seqs=10,  # Maximum number of hits to return\n",
-                ")\n",
-                "\n",
-                "# Perform search\n",
-                "results = blast.search(sequence)\n",
-                "results"
-            ]
-        },
-        {
-            "cell_type": "markdown",
-            "metadata": {},
-            "source": [
-                "The results are returned as a pandas DataFrame with the following columns:\n",
-                "- subject_id: ID of the matched sequence\n",
-                "- identity: Percentage identity\n",
-                "- alignment_length: Length of the alignment\n",
-                "- mismatches: Number of mismatches\n",
-                "- gap_opens: Number of gap openings\n",
-                "- query_start/end: Start/end positions in query sequence\n",
-                "- subject_start/end: Start/end positions in subject sequence\n",
-                "- evalue: Expectation value\n",
-                "- bit_score: Bit score"
-            ]
-        },
-        {
-            "cell_type": "markdown",
-            "metadata": {},
-            "source": [
-                "## Creating a BLAST Database\n",
-                "\n",
-                "Before using BLAST, you need to create a local database. Here's how to create one from a FASTA file:"
-            ]
-        },
-        {
-            "cell_type": "markdown",
-            "metadata": {},
-            "source": [
-                "```bash\n",
-                "# For protein sequences\n",
-                "makeblastdb -in proteins.fasta -dbtype prot -out blast_db/my_proteins\n",
-                "\n",
-                "# For nucleotide sequences\n",
-                "makeblastdb -in nucleotides.fasta -dbtype nucl -out blast_db/my_nucleotides\n",
-                "```\n",
-                "\n",
-                "To access the BLAST Docker container shell and create databases:\n",
-                "\n",
-                "```bash\n",
-                "# Enter the BLAST container shell\n",
-                "docker compose exec blast bash\n",
-                "# \n",
-                "# Navigate to database directory\n",
-                "cd /usr/local/bin/data/blast_db\n",
-                "# \n",
-                "# Create protein database\n",
-                "makeblastdb -in proteins.fasta -dbtype prot -out my_proteins\n",
-                "# \n",
-                "# Create nucleotide database \n",
-                "makeblastdb -in nucleotides.fasta -dbtype nucl -out my_nucleotides\n",
-                "```\n",
-                "Make sure your FASTA files are mounted in the container's `/usr/local/bin/data/blast_db` directory.\n"
-            ]
-        },
-        {
-            "cell_type": "markdown",
-            "metadata": {},
-            "source": [
-                "## Advanced Usage\n",
-                "\n",
-                "You can customize the BLAST search parameters:"
-            ]
-        },
-        {
-            "cell_type": "code",
-            "execution_count": 3,
-            "metadata": {},
-            "outputs": [
-                {
-                    "data": {
-                        "text/html": [
-                            "<div>\n",
-                            "<style scoped>\n",
-                            "    .dataframe tbody tr th:only-of-type {\n",
-                            "        vertical-align: middle;\n",
-                            "    }\n",
-                            "\n",
-                            "    .dataframe tbody tr th {\n",
-                            "        vertical-align: top;\n",
-                            "    }\n",
-                            "\n",
-                            "    .dataframe thead th {\n",
-                            "        text-align: right;\n",
-                            "    }\n",
-                            "</style>\n",
-                            "<table border=\"1\" class=\"dataframe\">\n",
-                            "  <thead>\n",
-                            "    <tr style=\"text-align: right;\">\n",
-                            "      <th></th>\n",
-                            "      <th>subject_id</th>\n",
-                            "      <th>identity</th>\n",
-                            "      <th>alignment_length</th>\n",
-                            "      <th>mismatches</th>\n",
-                            "      <th>gap_opens</th>\n",
-                            "      <th>query_start</th>\n",
-                            "      <th>query_end</th>\n",
-                            "      <th>subject_start</th>\n",
-                            "      <th>subject_end</th>\n",
-                            "      <th>evalue</th>\n",
-                            "      <th>bit_score</th>\n",
-                            "    </tr>\n",
-                            "  </thead>\n",
-                            "  <tbody>\n",
-                            "    <tr>\n",
-                            "      <th>0</th>\n",
-                            "      <td>seq7</td>\n",
-                            "      <td>81.818</td>\n",
-                            "      <td>22</td>\n",
-                            "      <td>3</td>\n",
-                            "      <td>1</td>\n",
-                            "      <td>31</td>\n",
-                            "      <td>51</td>\n",
-                            "      <td>11</td>\n",
-                            "      <td>32</td>\n",
-                            "      <td>0.003</td>\n",
-                            "      <td>22.3</td>\n",
-                            "    </tr>\n",
-                            "    <tr>\n",
-                            "      <th>1</th>\n",
-                            "      <td>seq1</td>\n",
-                            "      <td>100.000</td>\n",
-                            "      <td>25</td>\n",
-                            "      <td>0</td>\n",
-                            "      <td>0</td>\n",
-                            "      <td>1</td>\n",
-                            "      <td>25</td>\n",
-                            "      <td>1</td>\n",
-                            "      <td>25</td>\n",
-                            "      <td>0.004</td>\n",
-                            "      <td>22.3</td>\n",
-                            "    </tr>\n",
-                            "  </tbody>\n",
-                            "</table>\n",
-                            "</div>"
-                        ],
-                        "text/plain": [
-                            "  subject_id  identity  alignment_length  mismatches  gap_opens  query_start  \\\n",
-                            "0       seq7    81.818                22           3          1           31   \n",
-                            "1       seq1   100.000                25           0          0            1   \n",
-                            "\n",
-                            "   query_end  subject_start  subject_end  evalue  bit_score  \n",
-                            "0         51             11           32   0.003       22.3  \n",
-                            "1         25              1           25   0.004       22.3  "
-                        ]
-                    },
-                    "execution_count": 3,
-                    "metadata": {},
-                    "output_type": "execute_result"
-                }
-            ],
-            "source": [
-                "# Configure BLAST for sensitive protein search\n",
-                "blast = Blast(\n",
-                "    # service_url=\"http://localhost:6001/blast\",\n",
-                "    mode=\"blastp\",\n",
-                "    db_path=\"/usr/local/bin/data/test_db\",\n",
-                "    db_name=\"protein_db\",\n",
-                "    evalue=1e-1,  # More stringent E-value\n",
-                "    max_target_seqs=100,  # Return more hits\n",
-                "    num_threads=4,  # Use 4 CPU threads\n",
-                ")\n",
-                "\n",
-                "# Search with longer timeout\n",
-                "results = blast.search(sequence, timeout=7200)  # 2 hour timeout\n",
-                "\n",
-                "# Filter results\n",
-                "significant_hits = results[results[\"identity\"] > 80]  # Only hits with >90% identity\n",
-                "significant_hits"
-            ]
-        },
-        {
-            "cell_type": "markdown",
-            "metadata": {},
-            "source": [
-                "Thereafter, the ids of the hits can be added to the pyeed database, using the `fetch_from_primary_db` function."
-            ]
-        }
-    ],
-    "metadata": {
-        "kernelspec": {
-            "display_name": "pyeed",
-            "language": "python",
-            "name": "python3"
-        },
-        "language_info": {
-            "codemirror_mode": {
-                "name": "ipython",
-                "version": 3
-            },
-            "file_extension": ".py",
-            "mimetype": "text/x-python",
-            "name": "python",
-            "nbconvert_exporter": "python",
-            "pygments_lexer": "ipython3",
-            "version": "3.11.5"
-        }
-    },
-    "nbformat": 4,
-    "nbformat_minor": 2
-=======
  "cells": [
   {
    "cell_type": "markdown",
@@ -725,5 +361,4 @@
  },
  "nbformat": 4,
  "nbformat_minor": 2
->>>>>>> b72ba489
 }