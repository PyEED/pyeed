{
 "cells": [
  {
   "cell_type": "markdown",
   "metadata": {},
   "source": [
    "# Example 1: Get protein information, run BLAST, and dump the results into a database\n"
   ]
  },
  {
   "cell_type": "code",
   "execution_count": 2,
   "metadata": {},
   "outputs": [],
   "source": [
<<<<<<< HEAD
    "%reload_ext autoreload\n",
    "%autoreload 2\n",
    "from pyEED.core import ProteinInfo"
=======
    "from pyEED.core import ProteinInfo\n",
    "from pyEED.ncbi.utils import get_nucleotide_sequences"
>>>>>>> e727c555
   ]
  },
  {
   "cell_type": "markdown",
   "metadata": {},
   "source": [
    "## Query NCBI\n",
    "\n",
    "The pyEED library is centered around the `ProteinSequence` object, which integrates available information on protein sequence, corresponding nucleotide sequence, as well as regions and sites within the sequences. The `ProteinSequence` can be initialized directly with a protein sequence accession number."
   ]
  },
  {
   "cell_type": "code",
   "execution_count": 3,
   "metadata": {},
   "outputs": [
    {
     "name": "stdout",
     "output_type": "stream",
     "text": [
      "\u001b[4mProteinInfo\u001b[0m\n",
      "├── \u001b[94mid\u001b[0m = proteininfo0\n",
      "├── \u001b[94msource_id\u001b[0m = NP_001287541.1\n",
      "├── \u001b[94mname\u001b[0m = aldolase 1, isoform M\n",
      "├── \u001b[94msequence\u001b[0m = MTTYFNYPSKELQDELREIAQKIVAPGKGILAADESGPTMGKRLQDIGVENTEDNRRAYRQLLFSTDPKLAENISGVILFHETLYQKADDGTPFAEILKKKGIILGIKVDKGVVPLFGSEDEVTTQGLDDLAARCAQYKKDGCDFAKWRCVLKIGKNTPSYQSILENANVLARYASICQSQRIVPIVEPEVLPDGDHDLDRAQKVTETVLAAVYKALSDHHVYLEGTLLKPNMVTAGQSAKKNTPEEIALATVQALRRTVPAAVTGVTFLSGGQSEEEATVNLSAINNVPLIRPWALTFSYGRALQASVLRAWAGKKENIAAGQNELLKRAKANGDAAQGKYVAGSAGAGSGSLFVANHAY\n",
      "├── \u001b[94morganism\u001b[0m\n",
      "│   └── \u001b[4mOrganism\u001b[0m\n",
      "│       ├── \u001b[94mid\u001b[0m = organism0\n",
      "│       ├── \u001b[94mname\u001b[0m = Drosophila melanogaster\n",
      "│       ├── \u001b[94mtaxonomy_id\u001b[0m = taxon:7227\n",
      "│       ├── \u001b[94mdomain\u001b[0m = Eukaryota\n",
      "│       ├── \u001b[94mkingdom\u001b[0m = Metazoa\n",
      "│       ├── \u001b[94mphylum\u001b[0m = Arthropoda\n",
      "│       ├── \u001b[94mtax_class\u001b[0m = Insecta\n",
      "│       ├── \u001b[94morder\u001b[0m = Diptera\n",
      "│       ├── \u001b[94mfamily\u001b[0m = Drosophilidae\n",
      "│       ├── \u001b[94mgenus\u001b[0m = Drosophila\n",
      "│       └── \u001b[94mspecies\u001b[0m = melanogaster\n",
      "├── \u001b[94mregions\u001b[0m\n",
      "│   └── 0\n",
      "│       └── \u001b[4mProteinRegion\u001b[0m\n",
      "│           ├── \u001b[94mid\u001b[0m = proteinregion0\n",
      "│           ├── \u001b[94mname\u001b[0m = Glycolytic\n",
      "│           ├── \u001b[94mspans\u001b[0m\n",
      "│           │   └── 0\n",
      "│           │       └── \u001b[4mSpan\u001b[0m\n",
      "│           │           ├── \u001b[94mid\u001b[0m = span0\n",
      "│           │           ├── \u001b[94mstart\u001b[0m = 14\n",
      "│           │           └── \u001b[94mend\u001b[0m = 361\n",
      "│           ├── \u001b[94mnote\u001b[0m = Fructose-bisphosphate aldolase class-I; pfam00274\n",
      "│           └── \u001b[94mcross_reference\u001b[0m = CDD:425574\n",
      "├── \u001b[94msites\u001b[0m\n",
      "│   ├── 0\n",
      "│   │   └── \u001b[4mSite\u001b[0m\n",
      "│   │       ├── \u001b[94mid\u001b[0m = site0\n",
      "│   │       ├── \u001b[94mname\u001b[0m = active\n",
      "│   │       ├── \u001b[94mtype\u001b[0m = active\n",
      "│   │       ├── \u001b[94mpositions\u001b[0m = [33, 34, 35, 38, 107, ...]\n",
      "│   │       └── \u001b[94mcross_ref\u001b[0m = CDD:188635\n",
      "│   ├── 1\n",
      "│   │   └── \u001b[4mSite\u001b[0m\n",
      "│   │       ├── \u001b[94mid\u001b[0m = site1\n",
      "│   │       ├── \u001b[94mname\u001b[0m = intersubunit interface [polypeptide binding]\n",
      "│   │       ├── \u001b[94mtype\u001b[0m = unannotated\n",
      "│   │       ├── \u001b[94mpositions\u001b[0m = [110, 161, 164, 165, 168, ...]\n",
      "│   │       └── \u001b[94mcross_ref\u001b[0m = CDD:188635\n",
      "│   └── 2\n",
      "│       └── \u001b[4mSite\u001b[0m\n",
      "│           ├── \u001b[94mid\u001b[0m = site2\n",
      "│           ├── \u001b[94mname\u001b[0m = catalytic residue [active]\n",
      "│           ├── \u001b[94mtype\u001b[0m = active\n",
      "│           ├── \u001b[94mpositions\u001b[0m = [229, ...]\n",
      "│           └── \u001b[94mcross_ref\u001b[0m = CDD:188635\n",
      "├── \u001b[94mcoding_sequence_ref\u001b[0m\n",
      "│   └── \u001b[4mDNARegion\u001b[0m\n",
      "│       ├── \u001b[94mid\u001b[0m = NM_001300612.1\n",
      "│       ├── \u001b[94mspans\u001b[0m\n",
      "│       │   └── 0\n",
      "│       │       └── \u001b[4mSpan\u001b[0m\n",
      "│       │           ├── \u001b[94mid\u001b[0m = span1\n",
      "│       │           ├── \u001b[94mstart\u001b[0m = 278\n",
      "│       │           └── \u001b[94mend\u001b[0m = 1363\n",
      "│       └── \u001b[94mtype\u001b[0m = coding sequence\n",
      "├── \u001b[94mec_number\u001b[0m = 4.1.2.13\n",
      "└── \u001b[94mmol_weight\u001b[0m = 38916.0\n",
      "\n"
     ]
    }
   ],
   "source": [
    "aldolase = ProteinInfo.from_ncbi(\"NP_001287541.1\")\n",
    "print(aldolase)"
   ]
  },
  {
   "cell_type": "code",
   "execution_count": 4,
   "metadata": {},
   "outputs": [
    {
     "name": "stdout",
     "output_type": "stream",
     "text": [
      "\u001b[4mDNAInfo\u001b[0m\n",
      "├── \u001b[94mid\u001b[0m = dnainfo0\n",
      "├── \u001b[94mname\u001b[0m = Drosophila melanogaster aldolase 1, transcript variant M (Ald1), mRNA\n",
      "├── \u001b[94msequence\u001b[0m = AGTCGGTTGCCCAACACCGTCGGCGACGACCTCCAAACAACCTTTTGGGGTCTCGCTCGGCATGTCTCGCTTATTTCGCTTTGGAATTTCACGTTGACGCCGCAGTCAGCGGTAGCAGAGGCATCGGCAGCGGCAGTAGCAGCGACACGGGCCGAAAATAAAAGCGTTAACCGCTCTCCTCCAGTGCAGCAGCAGCAGCGGACCCAGCCAGTAGCCAGCAGCTAATCACCACATCCCAGATTCAGTTTCCAGTTCGAACTACACTCGAATCTCAAAAATGACGACCTACTTCAACTACCCCAGCAAGGAGCTGCAGGATGAGCTGCGCGAAATCGCCCAGAAAATCGTTGCCCCCGGCAAGGGAATCCTCGCCGCCGATGAGTCCGGCCCAACCATGGGCAAGCGTCTGCAGGACATCGGCGTGGAGAACACCGAGGACAACCGCCGTGCCTACCGTCAGCTGTTGTTCAGCACTGACCCCAAGCTGGCCGAGAACATCTCTGGAGTGATCCTGTTCCACGAGACCCTCTACCAGAAGGCCGATGATGGCACCCCCTTCGCCGAGATCCTGAAGAAGAAGGGAATCATTCTGGGCATCAAGGTCGACAAGGGTGTTGTCCCACTGTTCGGCTCTGAGGATGAGGTCACCACCCAGGGTCTGGATGACCTGGCCGCCCGTTGCGCCCAGTACAAGAAGGACGGTTGCGACTTCGCCAAGTGGCGTTGCGTCCTGAAGATCGGCAAGAACACCCCATCCTACCAGTCGATCCTGGAGAACGCCAATGTCCTGGCCCGCTACGCCTCCATCTGCCAGTCGCAGCGCATCGTCCCAATTGTGGAGCCCGAGGTTCTGCCCGATGGCGATCACGATCTGGACCGCGCCCAGAAGGTCACCGAGACCGTCCTGGCCGCCGTCTACAAGGCCCTGAGCGACCACCACGTCTACCTGGAGGGTACTCTGCTGAAGCCCAACATGGTCACCGCCGGTCAGTCGGCCAAGAAGAACACCCCCGAGGAGATCGCCCTGGCCACCGTGCAGGCTCTGCGCCGCACCGTTCCCGCCGCCGTTACTGGCGTGACCTTCCTGTCTGGAGGTCAGTCCGAGGAGGAGGCCACCGTCAACCTGAGTGCCATCAACAACGTTCCCTTGATCCGCCCATGGGCCCTCACCTTCTCGTACGGTCGTGCCCTGCAGGCCTCCGTCCTGCGTGCCTGGGCTGGCAAGAAGGAGAACATTGCTGCCGGCCAGAACGAGCTGCTTAAGCGCGCCAAGGCCAACGGTGATGCTGCTCAGGGCAAGTACGTTGCCGGCAGCGCTGGTGCCGGATCTGGATCCCTGTTCGTGGCCAACCACGCCTACTAAGGCGTTTGGTTGGACCTTGGCTACACGTTACTACAAAAAAAAAAAATACGAAGCAGATTGCTGGAAAAGTTTGGCAGATTTGTTTATTTTTACCTTAGTTTCGAGAGCTAAGCAAAGCAAGCATTACAAAAAATAACCAAAAAAAAAAAGATGAACGATTACACTTTCAAAACATGTTATATATATGTAGTACGTGACATTTTTGCAAGTTTATTATATTATAACATTATTTTAGAGAACAACTAAATGATGAGTGCAGAAGAAAGGATTGAATATGTTCGATGGAGAAACAATTCAACAATTCAAACAATTTTATCTTTAGTTTTAAGCACATGAACCTATTATTGTTGAAGTTATTACATTTCTATTCTATTATTATGATTATGCAAGATTTCAATGAAAACAAAAGGATATGTCGTAAATCGCTAGGCTAAAGCACATTTTATGGTGAAAACAACAGCAATCACTATCAGCAACACCTAAATGTATGAGGCTTGTAACATTGAAGTCGCACAACGTTTTTTGAATTTTTTTAATGTTTTATAAAAAGATCCACTATGAAAATCGATGTTTTACCATTATTATTATTATTAAACTTTATATTTATGATTGATAAGTATAAGTGAAACAAATGACGAGAATAAACAAACACATTAAAATAAACCCGAAAAGCCCCCAAAACAACTTTATTAACCTTATATACATATATTTACATTGTTAAAAGAGAACTTGTTGTTGC\n",
      "├── \u001b[94morganism\u001b[0m\n",
      "│   └── \u001b[4mOrganism\u001b[0m\n",
      "│       ├── \u001b[94mid\u001b[0m = organism1\n",
      "│       ├── \u001b[94mname\u001b[0m = Drosophila melanogaster\n",
      "│       ├── \u001b[94mtaxonomy_id\u001b[0m = taxon:7227\n",
      "│       ├── \u001b[94mdomain\u001b[0m = Eukaryota\n",
      "│       ├── \u001b[94mkingdom\u001b[0m = Metazoa\n",
      "│       ├── \u001b[94mphylum\u001b[0m = Arthropoda\n",
      "│       ├── \u001b[94mtax_class\u001b[0m = Insecta\n",
      "│       ├── \u001b[94morder\u001b[0m = Diptera\n",
      "│       ├── \u001b[94mfamily\u001b[0m = Drosophilidae\n",
      "│       ├── \u001b[94mgenus\u001b[0m = Drosophila\n",
      "│       └── \u001b[94mspecies\u001b[0m = melanogaster\n",
      "├── \u001b[94mregions\u001b[0m\n",
      "│   ├── 0\n",
      "│   │   └── \u001b[4mDNARegion\u001b[0m\n",
      "│   │       ├── \u001b[94mid\u001b[0m = dnaregion1\n",
      "│   │       ├── \u001b[94mname\u001b[0m = Ald1\n",
      "│   │       ├── \u001b[94mspans\u001b[0m\n",
      "│   │       │   └── 0\n",
      "│   │       │       └── \u001b[4mSpan\u001b[0m\n",
      "│   │       │           ├── \u001b[94mid\u001b[0m = span2\n",
      "│   │       │           ├── \u001b[94mstart\u001b[0m = 0\n",
      "│   │       │           └── \u001b[94mend\u001b[0m = 2102\n",
      "│   │       ├── \u001b[94mnote\u001b[0m = Aldolase 1\n",
      "│   │       ├── \u001b[94mcross_reference\u001b[0m = GeneID:43183\n",
      "│   │       └── \u001b[94mtype\u001b[0m = gene\n",
      "│   └── 1\n",
      "│       └── \u001b[4mDNARegion\u001b[0m\n",
      "│           ├── \u001b[94mid\u001b[0m = dnaregion2\n",
      "│           ├── \u001b[94mname\u001b[0m = aldolase 1, isoform M\n",
      "│           ├── \u001b[94mspans\u001b[0m\n",
      "│           │   └── 0\n",
      "│           │       └── \u001b[4mSpan\u001b[0m\n",
      "│           │           ├── \u001b[94mid\u001b[0m = span3\n",
      "│           │           ├── \u001b[94mstart\u001b[0m = 277\n",
      "│           │           └── \u001b[94mend\u001b[0m = 1363\n",
      "│           ├── \u001b[94mnote\u001b[0m = CG6058 gene product from transcript CG6058-RM; CG6058-PM; Ald1-PM; aldolase; fructose 1,6 biphosphate-aldolase A\n",
      "│           ├── \u001b[94mcross_reference\u001b[0m = NP_001287541.1\n",
      "│           └── \u001b[94mtype\u001b[0m = coding sequence\n",
      "└── \u001b[94msource_id\u001b[0m = NM_001300612.1\n",
      "\n"
     ]
    }
   ],
   "source": [
    "# Get the corresponding DNA sequence\n",
    "aldolase_dna = aldolase.get_dna()\n",
    "print(aldolase_dna)"
   ]
  },
  {
   "cell_type": "markdown",
   "metadata": {},
   "source": [
    "## BLAST search"
   ]
  },
  {
   "cell_type": "code",
<<<<<<< HEAD
   "execution_count": 23,
=======
   "execution_count": 5,
>>>>>>> e727c555
   "metadata": {},
   "outputs": [
    {
     "name": "stdout",
     "output_type": "stream",
     "text": [
      "🏃🏼‍♀️ Running PBLAST\n",
      "├── name: aldolase 1, isoform M\n",
      "├── organism: Drosophila melanogaster\n",
      "├── e-value: 0.0021\n",
      "└── max hits: 99\n"
     ]
    },
    {
     "name": "stderr",
     "output_type": "stream",
     "text": [
<<<<<<< HEAD
      "Fetching protein sequences: 99it [00:20,  4.87it/s]\n"
=======
      "Fetching protein sequences: 100it [00:21,  4.63it/s]\n"
>>>>>>> e727c555
     ]
    }
   ],
   "source": [
<<<<<<< HEAD
    "blast_results = aldolase.pblast(n_hits=99, e_value=0.0021)"
=======
    "blast_results = aldolase.pblast(n_hits=100)"
   ]
  },
  {
   "cell_type": "markdown",
   "metadata": {},
   "source": [
    "## Storing `ProteinSequence`s in a database\n",
    "\n"
>>>>>>> e727c555
   ]
  },
  {
   "cell_type": "code",
   "execution_count": null,
   "metadata": {},
   "outputs": [],
   "source": [
<<<<<<< HEAD
    "## Storing `ProteinSequence`s in a PostgreSQL database\n",
    "\n"
=======
    "# Improve the results by filtering out the ones that are not in the same species"
>>>>>>> e727c555
   ]
  },
  {
   "cell_type": "code",
<<<<<<< HEAD
   "execution_count": 8,
=======
   "execution_count": null,
>>>>>>> e727c555
   "metadata": {},
   "outputs": [],
   "source": [
    "from sdrdm_database import DBConnector"
   ]
  },
  {
   "cell_type": "markdown",
   "metadata": {},
   "source": [
    "### Setting up a local MySQL database\n",
    "\n",
    "First, a local MySQL database needs to be setup. Therefore, we run a docker container with a MySQL database. \n",
    "If docker is not installed on your system, please follow the instructions on the [docker website](https://docs.docker.com/get-docker/).\n",
    "\n",
    "\n",
    "In case this notebook is run on a macOS system with a M1 chip, the following command needs to be run in the terminal first:\n",
    "\n",
    ">```bash\n",
    ">export DOCKER_DEFAULT_PLATFORM=linux/amd64\n",
    ">```\n",
    "\n",
    "Next, navigate to the directory where this notebook is located and run the following command to start the docker container:\n",
    "\n",
    ">```bash\n",
    ">docker compose up -d\n",
    ">```\n",
    "\n",
    "### Delete contianers\n",
    "\n",
    ">```    \n",
    ">docker rm -vf $(docker ps -aq)\n",
    ">docker rmi -f $(docker images -aq)\n",
    ">```"
   ]
  },
  {
   "cell_type": "markdown",
   "metadata": {},
   "source": [
    "### Connect to the PostgreSQL database"
   ]
  },
  {
   "cell_type": "code",
<<<<<<< HEAD
   "execution_count": 9,
   "metadata": {},
   "outputs": [
    {
     "name": "stdout",
     "output_type": "stream",
     "text": [
      "🎉 Connected                                                                                        \n"
     ]
    }
   ],
=======
   "execution_count": null,
   "metadata": {},
   "outputs": [],
>>>>>>> e727c555
   "source": [
    "import toml\n",
    "\n",
    "# Establish a connection to the database\n",
    "db = DBConnector(**toml.load(open(\"./env.toml\")))"
   ]
  },
  {
   "cell_type": "markdown",
   "metadata": {},
   "source": [
    "### Create tables for `ProteinInfo`"
   ]
  },
  {
   "cell_type": "code",
<<<<<<< HEAD
   "execution_count": 10,
=======
   "execution_count": null,
>>>>>>> e727c555
   "metadata": {},
   "outputs": [
    {
     "name": "stdout",
     "output_type": "stream",
     "text": [
      "\n",
      "🚀 Creating tables for data model ProteinInfo\n",
      "│\n",
<<<<<<< HEAD
      "├── Model 'ProteinInfo' already registered. Skipping.\n",
      "├── Table 'ProteinInfo'. Already exists in database. Skipping.\n",
      "├── Table 'ProteinInfo_coding_sequence_ref'. Already exists in database. Skipping.\n",
      "├── Table 'DNARegion_spans'. Already exists in database. Skipping.\n",
      "├── Table 'ProteinInfo_sites'. Already exists in database. Skipping.\n",
      "├── Table 'Site_positions'. Already exists in database. Skipping.\n",
      "├── Table 'ProteinInfo_regions'. Already exists in database. Skipping.\n",
      "├── Table 'ProteinRegion_spans'. Already exists in database. Skipping.\n",
      "├── Table 'ProteinInfo_organism'. Already exists in database. Skipping.\n",
=======
      "├── Table __model_meta__ not existing. Adding to DB!\n",
      "├── Added table model 'ProteinInfo' to __model_meta__ table\n",
      "├── Model 'ProteinInfo' already registered. Skipping.\n",
      "├── Created table 'ProteinInfo'\n",
      "├── Added table model 'ProteinInfo_coding_sequence_ref' to __model_meta__ table\n",
      "├── Created table 'ProteinInfo_coding_sequence_ref'\n",
      "├── Added table model 'DNARegion_spans' to __model_meta__ table\n",
      "├── Created table 'DNARegion_spans'\n",
      "├── Added table model 'ProteinInfo_sites' to __model_meta__ table\n",
      "├── Created table 'ProteinInfo_sites'\n",
      "├── Created table 'Site_positions'\n",
      "├── Added table model 'ProteinInfo_regions' to __model_meta__ table\n",
      "├── Created table 'ProteinInfo_regions'\n",
      "├── Added table model 'ProteinRegion_spans' to __model_meta__ table\n",
      "├── Created table 'ProteinRegion_spans'\n",
      "├── Added table model 'ProteinInfo_organism' to __model_meta__ table\n",
      "├── Created table 'ProteinInfo_organism'\n",
      "├── Added primary key 'ProteinInfo_id' to table ProteinInfo\n",
      "├── Added primary key 'ProteinInfo_coding_sequence_ref_id' to table ProteinInfo_coding_sequence_ref\n",
      "├── Added primary key 'DNARegion_spans_id' to table DNARegion_spans\n",
      "├── Added primary key 'ProteinInfo_sites_id' to table ProteinInfo_sites\n",
      "├── Added primary key 'ProteinInfo_regions_id' to table ProteinInfo_regions\n",
      "├── Added primary key 'ProteinRegion_spans_id' to table ProteinRegion_spans\n",
      "├── Added primary key 'ProteinInfo_organism_id' to table ProteinInfo_organism\n",
      "├── Added foreign key 'ProteinInfo_id'(ProteinInfo) to table ProteinInfo_coding_sequence_ref\n",
      "├── Added foreign key 'ProteinInfo_coding_sequence_ref_id'(ProteinInfo_coding_sequence_ref) to table DNARegion_spans\n",
      "├── Added foreign key 'ProteinInfo_id'(ProteinInfo) to table ProteinInfo_sites\n",
      "├── Added foreign key 'ProteinInfo_sites_id'(ProteinInfo_sites) to table Site_positions\n",
      "├── Added foreign key 'ProteinInfo_id'(ProteinInfo) to table ProteinInfo_regions\n",
      "├── Added foreign key 'ProteinInfo_regions_id'(ProteinInfo_regions) to table ProteinRegion_spans\n",
      "├── Added foreign key 'ProteinInfo_id'(ProteinInfo) to table ProteinInfo_organism\n",
>>>>>>> e727c555
      "│\n",
      "╰── 🎉 Created all tables for data model ProteinInfo\n",
      "\n"
     ]
    }
   ],
   "source": [
    "db.create_tables(\n",
    "    model=ProteinInfo,\n",
    "    markdown_path=\"/Users/max/Documents/GitHub/pyeed/specifications/data_model.md\",\n",
    ")"
   ]
  },
  {
   "cell_type": "code",
<<<<<<< HEAD
   "execution_count": 11,
=======
   "execution_count": null,
>>>>>>> e727c555
   "metadata": {},
   "outputs": [
    {
     "data": {
      "text/plain": [
       "['DNARegion_spans',\n",
       " 'ProteinInfo',\n",
       " 'ProteinInfo_coding_sequence_ref',\n",
       " 'ProteinInfo_organism',\n",
       " 'ProteinInfo_regions',\n",
       " 'ProteinInfo_sites',\n",
       " 'ProteinRegion_spans',\n",
       " 'Site_positions',\n",
       " '__model_meta__']"
      ]
     },
<<<<<<< HEAD
     "execution_count": 11,
=======
     "execution_count": 20,
>>>>>>> e727c555
     "metadata": {},
     "output_type": "execute_result"
    }
   ],
   "source": [
    "# See all created table names\n",
    "db.connection.list_tables()"
   ]
  },
  {
   "cell_type": "markdown",
   "metadata": {},
   "source": [
    "### Populate the database with `ProteinSequence`s"
   ]
  },
  {
   "cell_type": "code",
<<<<<<< HEAD
   "execution_count": 12,
   "metadata": {},
   "outputs": [],
=======
   "execution_count": null,
   "metadata": {},
   "outputs": [
    {
     "name": "stdout",
     "output_type": "stream",
     "text": [
      "Added dataset ProteinInfo (d8fc0700-79f5-441b-9bdb-ee5f130ab98e)\n",
      "Added dataset ProteinInfo (1e27e532-bc83-4f63-9ae3-000ccbc27f10)\n",
      "Added dataset ProteinInfo (5eeafb15-39fb-4365-bce0-450683dd12f8)\n",
      "Added dataset ProteinInfo (716c5707-1ce7-4e67-8d38-7831b77f0999)\n",
      "Added dataset ProteinInfo (da052e60-3d00-4b82-b13b-05865561cd7f)\n",
      "Added dataset ProteinInfo (18686461-4773-4445-9b8f-9ff6c2cb3d08)\n",
      "Added dataset ProteinInfo (4ea0ec73-681f-4d63-9b91-137932904dbc)\n",
      "Added dataset ProteinInfo (bce894ee-79a5-4f6a-a023-edf5e572c966)\n",
      "Added dataset ProteinInfo (96f4d45d-d479-45db-bc47-776cd48bfd3b)\n",
      "Added dataset ProteinInfo (0d225556-93a7-462a-a911-f375aa846c28)\n",
      "Added dataset ProteinInfo (1d4ba9f1-1cfe-4224-86b0-b7e232b6656a)\n",
      "Added dataset ProteinInfo (6a2dc829-30ec-4405-8127-ec4489411bac)\n",
      "Added dataset ProteinInfo (cc561673-ca13-4fde-af6b-195361f93bd0)\n",
      "Added dataset ProteinInfo (6d5bc926-68e7-4f5f-973d-e9ad570ab5bb)\n",
      "Added dataset ProteinInfo (da0d28c4-2948-4aa9-9b16-ec7fc22698ec)\n",
      "Added dataset ProteinInfo (99fded3e-d63d-49cc-a353-da3faff7a39f)\n",
      "Added dataset ProteinInfo (b91a6b4f-5af9-4510-a3c9-74be6aa32ad4)\n",
      "Added dataset ProteinInfo (1bbf120d-2a4f-47a8-880d-77c4f2771b69)\n",
      "Added dataset ProteinInfo (e57a42a4-5c60-4cb2-8ff2-85cadfb500eb)\n",
      "Added dataset ProteinInfo (d1c79250-eb27-4cb5-a7cd-9b04e695da22)\n",
      "Added dataset ProteinInfo (aff4d025-395d-43d1-9d25-bab16797dd26)\n",
      "Added dataset ProteinInfo (0e9440b6-8318-4b75-8763-d806b1ad592a)\n",
      "Added dataset ProteinInfo (27f530a6-d9e1-4655-8e63-a4b10204a6c3)\n",
      "Added dataset ProteinInfo (601259df-5899-4936-8151-afd32438cef4)\n",
      "Added dataset ProteinInfo (ebe8d302-d496-4d40-83e0-977ff723be22)\n",
      "Added dataset ProteinInfo (99016f65-8944-4aab-a4ba-7dbee29087fe)\n",
      "Added dataset ProteinInfo (8b68abf2-c6dd-4a94-a0b9-071f0d116369)\n",
      "Added dataset ProteinInfo (bc0e2b9f-c1a3-4458-bb62-5018d9af8a8d)\n",
      "Added dataset ProteinInfo (2757b1fb-9a07-430f-bacc-2d229f52fb8f)\n",
      "Added dataset ProteinInfo (3564e427-38fd-4a1c-828b-f7300b1a01fe)\n",
      "Added dataset ProteinInfo (c0292b0e-6b76-4f05-9ab9-2ee9d84d69bf)\n",
      "Added dataset ProteinInfo (93225f8e-755e-4f52-b1e1-e92a37cf376b)\n",
      "Added dataset ProteinInfo (ff9dcc0f-0358-4d4e-b7a7-abf45c76bd21)\n",
      "Added dataset ProteinInfo (8b4984f4-506f-488a-b488-3f79a0015525)\n",
      "Added dataset ProteinInfo (649e1713-03f1-4bf7-a01d-d517b6c916cf)\n",
      "Added dataset ProteinInfo (75613fa8-d2c8-49ce-89b2-a9a42f518546)\n",
      "Added dataset ProteinInfo (c4923ce7-fbf7-4200-b9a7-bc7ebaef9d01)\n",
      "Added dataset ProteinInfo (29a0b208-5900-47ba-85ea-d9b623da7a2d)\n",
      "Added dataset ProteinInfo (e6eea8cb-4734-4762-85e3-a8617f43d1d5)\n",
      "Added dataset ProteinInfo (286416af-199e-4bc3-92cb-068065e2c549)\n"
     ]
    }
   ],
>>>>>>> e727c555
   "source": [
    "# Insert all blast results into the database\n",
    "db.insert(*blast_results, verbose=True)"
   ]
  },
  {
   "cell_type": "markdown",
   "metadata": {},
   "source": [
    "### Look at entries in the database"
   ]
  },
  {
   "cell_type": "code",
<<<<<<< HEAD
   "execution_count": 13,
=======
   "execution_count": null,
>>>>>>> e727c555
   "metadata": {},
   "outputs": [
    {
     "data": {
      "text/html": [
<<<<<<< HEAD
       "<pre style=\"white-space:pre;overflow-x:auto;line-height:normal;font-family:Menlo,'DejaVu Sans Mono',consolas,'Courier New',monospace\">┏━━━━━━━━━━━━━━━━━━━━━━━━━┳━━━━━━━━━━━━━┳━━━━━━━━━━━┳━━━━━━━━━┳━━━━━━━━━━━━┳━━━━━━━━━━━┳━━━━━━━━━┳━━━━━━━━━━━━━━━┳━━━━━━━━━━━━┳━━━━━━━━━━━━━━┳━━━━━━━━━━━━━━━━━━━━━━━━━━━━━━━━━━━━━━┳━━━━━━━━━━━━━━━━━━━━━━━━━━━━━━━━━━━━━━┓\n",
       "┃<span style=\"font-weight: bold\"> name                    </span>┃<span style=\"font-weight: bold\"> taxonomy_id </span>┃<span style=\"font-weight: bold\"> domain    </span>┃<span style=\"font-weight: bold\"> kingdom </span>┃<span style=\"font-weight: bold\"> phylum     </span>┃<span style=\"font-weight: bold\"> tax_class </span>┃<span style=\"font-weight: bold\"> order   </span>┃<span style=\"font-weight: bold\"> family        </span>┃<span style=\"font-weight: bold\"> genus      </span>┃<span style=\"font-weight: bold\"> species      </span>┃<span style=\"font-weight: bold\"> ProteinInfo_organism_id              </span>┃<span style=\"font-weight: bold\"> ProteinInfo_id                       </span>┃\n",
       "┡━━━━━━━━━━━━━━━━━━━━━━━━━╇━━━━━━━━━━━━━╇━━━━━━━━━━━╇━━━━━━━━━╇━━━━━━━━━━━━╇━━━━━━━━━━━╇━━━━━━━━━╇━━━━━━━━━━━━━━━╇━━━━━━━━━━━━╇━━━━━━━━━━━━━━╇━━━━━━━━━━━━━━━━━━━━━━━━━━━━━━━━━━━━━━╇━━━━━━━━━━━━━━━━━━━━━━━━━━━━━━━━━━━━━━┩\n",
       "│ <span style=\"color: #7f7f7f; text-decoration-color: #7f7f7f\">string</span>                  │ <span style=\"color: #7f7f7f; text-decoration-color: #7f7f7f\">!string</span>     │ <span style=\"color: #7f7f7f; text-decoration-color: #7f7f7f\">string</span>    │ <span style=\"color: #7f7f7f; text-decoration-color: #7f7f7f\">string</span>  │ <span style=\"color: #7f7f7f; text-decoration-color: #7f7f7f\">string</span>     │ <span style=\"color: #7f7f7f; text-decoration-color: #7f7f7f\">string</span>    │ <span style=\"color: #7f7f7f; text-decoration-color: #7f7f7f\">string</span>  │ <span style=\"color: #7f7f7f; text-decoration-color: #7f7f7f\">string</span>        │ <span style=\"color: #7f7f7f; text-decoration-color: #7f7f7f\">string</span>     │ <span style=\"color: #7f7f7f; text-decoration-color: #7f7f7f\">string</span>       │ <span style=\"color: #7f7f7f; text-decoration-color: #7f7f7f\">!string</span>                              │ <span style=\"color: #7f7f7f; text-decoration-color: #7f7f7f\">string</span>                               │\n",
       "├─────────────────────────┼─────────────┼───────────┼─────────┼────────────┼───────────┼─────────┼───────────────┼────────────┼──────────────┼──────────────────────────────────────┼──────────────────────────────────────┤\n",
       "│ <span style=\"color: #008000; text-decoration-color: #008000\">Drosophila melanogaster</span> │ <span style=\"color: #008000; text-decoration-color: #008000\">taxon:7227 </span> │ <span style=\"color: #008000; text-decoration-color: #008000\">Eukaryota</span> │ <span style=\"color: #008000; text-decoration-color: #008000\">Metazoa</span> │ <span style=\"color: #008000; text-decoration-color: #008000\">Arthropoda</span> │ <span style=\"color: #008000; text-decoration-color: #008000\">Insecta  </span> │ <span style=\"color: #008000; text-decoration-color: #008000\">Diptera</span> │ <span style=\"color: #008000; text-decoration-color: #008000\">Drosophilidae</span> │ <span style=\"color: #008000; text-decoration-color: #008000\">Drosophila</span> │ <span style=\"color: #008000; text-decoration-color: #008000\">melanogaster</span> │ <span style=\"color: #008000; text-decoration-color: #008000\">545be718-ed7f-47a3-be8e-5bd7b10ba298</span> │ <span style=\"color: #008000; text-decoration-color: #008000\">0457be18-0d6f-4f10-a5e6-e5539c32b344</span> │\n",
       "│ <span style=\"color: #008000; text-decoration-color: #008000\">Drosophila melanogaster</span> │ <span style=\"color: #008000; text-decoration-color: #008000\">taxon:7227 </span> │ <span style=\"color: #008000; text-decoration-color: #008000\">Eukaryota</span> │ <span style=\"color: #008000; text-decoration-color: #008000\">Metazoa</span> │ <span style=\"color: #008000; text-decoration-color: #008000\">Arthropoda</span> │ <span style=\"color: #008000; text-decoration-color: #008000\">Insecta  </span> │ <span style=\"color: #008000; text-decoration-color: #008000\">Diptera</span> │ <span style=\"color: #008000; text-decoration-color: #008000\">Drosophilidae</span> │ <span style=\"color: #008000; text-decoration-color: #008000\">Drosophila</span> │ <span style=\"color: #008000; text-decoration-color: #008000\">melanogaster</span> │ <span style=\"color: #008000; text-decoration-color: #008000\">08242878-164e-40b7-ad53-4384601dbe5b</span> │ <span style=\"color: #008000; text-decoration-color: #008000\">8f5426f4-69e4-46f9-81e8-447b96b6e848</span> │\n",
       "│ <span style=\"color: #008000; text-decoration-color: #008000\">Drosophila sechellia   </span> │ <span style=\"color: #008000; text-decoration-color: #008000\">taxon:7238 </span> │ <span style=\"color: #008000; text-decoration-color: #008000\">Eukaryota</span> │ <span style=\"color: #008000; text-decoration-color: #008000\">Metazoa</span> │ <span style=\"color: #008000; text-decoration-color: #008000\">Arthropoda</span> │ <span style=\"color: #008000; text-decoration-color: #008000\">Insecta  </span> │ <span style=\"color: #008000; text-decoration-color: #008000\">Diptera</span> │ <span style=\"color: #008000; text-decoration-color: #008000\">Drosophilidae</span> │ <span style=\"color: #008000; text-decoration-color: #008000\">Drosophila</span> │ <span style=\"color: #008000; text-decoration-color: #008000\">sechellia   </span> │ <span style=\"color: #008000; text-decoration-color: #008000\">f42d5566-7d14-4158-b8cf-345decd85e67</span> │ <span style=\"color: #008000; text-decoration-color: #008000\">06d5757e-ba45-40ab-9a81-3f4a434a63bf</span> │\n",
       "│ <span style=\"color: #008000; text-decoration-color: #008000\">Drosophila simulans    </span> │ <span style=\"color: #008000; text-decoration-color: #008000\">taxon:7240 </span> │ <span style=\"color: #008000; text-decoration-color: #008000\">Eukaryota</span> │ <span style=\"color: #008000; text-decoration-color: #008000\">Metazoa</span> │ <span style=\"color: #008000; text-decoration-color: #008000\">Arthropoda</span> │ <span style=\"color: #008000; text-decoration-color: #008000\">Insecta  </span> │ <span style=\"color: #008000; text-decoration-color: #008000\">Diptera</span> │ <span style=\"color: #008000; text-decoration-color: #008000\">Drosophilidae</span> │ <span style=\"color: #008000; text-decoration-color: #008000\">Drosophila</span> │ <span style=\"color: #008000; text-decoration-color: #008000\">simulans    </span> │ <span style=\"color: #008000; text-decoration-color: #008000\">af3964d6-8c1a-49d8-b2c9-f6269e307793</span> │ <span style=\"color: #008000; text-decoration-color: #008000\">1f982911-b07a-4b67-a972-262c85d79c75</span> │\n",
       "│ <span style=\"color: #008000; text-decoration-color: #008000\">Drosophila melanogaster</span> │ <span style=\"color: #008000; text-decoration-color: #008000\">taxon:7227 </span> │ <span style=\"color: #008000; text-decoration-color: #008000\">Eukaryota</span> │ <span style=\"color: #008000; text-decoration-color: #008000\">Metazoa</span> │ <span style=\"color: #008000; text-decoration-color: #008000\">Arthropoda</span> │ <span style=\"color: #008000; text-decoration-color: #008000\">Insecta  </span> │ <span style=\"color: #008000; text-decoration-color: #008000\">Diptera</span> │ <span style=\"color: #008000; text-decoration-color: #008000\">Drosophilidae</span> │ <span style=\"color: #008000; text-decoration-color: #008000\">Drosophila</span> │ <span style=\"color: #008000; text-decoration-color: #008000\">melanogaster</span> │ <span style=\"color: #008000; text-decoration-color: #008000\">4b64e92f-f1d3-4717-a7d6-d82088dd1dd4</span> │ <span style=\"color: #008000; text-decoration-color: #008000\">0d04dc96-0f70-4b43-9483-52eef138bfe9</span> │\n",
       "│ <span style=\"color: #008000; text-decoration-color: #008000\">Drosophila erecta      </span> │ <span style=\"color: #008000; text-decoration-color: #008000\">taxon:7220 </span> │ <span style=\"color: #008000; text-decoration-color: #008000\">Eukaryota</span> │ <span style=\"color: #008000; text-decoration-color: #008000\">Metazoa</span> │ <span style=\"color: #008000; text-decoration-color: #008000\">Arthropoda</span> │ <span style=\"color: #008000; text-decoration-color: #008000\">Insecta  </span> │ <span style=\"color: #008000; text-decoration-color: #008000\">Diptera</span> │ <span style=\"color: #008000; text-decoration-color: #008000\">Drosophilidae</span> │ <span style=\"color: #008000; text-decoration-color: #008000\">Drosophila</span> │ <span style=\"color: #008000; text-decoration-color: #008000\">erecta      </span> │ <span style=\"color: #008000; text-decoration-color: #008000\">9e13b368-ccfd-4669-97fa-ea6f10cc519f</span> │ <span style=\"color: #008000; text-decoration-color: #008000\">70503d04-72fc-4427-bdff-1fe607a3bbe8</span> │\n",
       "│ <span style=\"color: #008000; text-decoration-color: #008000\">Drosophila yakuba      </span> │ <span style=\"color: #008000; text-decoration-color: #008000\">taxon:7245 </span> │ <span style=\"color: #008000; text-decoration-color: #008000\">Eukaryota</span> │ <span style=\"color: #008000; text-decoration-color: #008000\">Metazoa</span> │ <span style=\"color: #008000; text-decoration-color: #008000\">Arthropoda</span> │ <span style=\"color: #008000; text-decoration-color: #008000\">Insecta  </span> │ <span style=\"color: #008000; text-decoration-color: #008000\">Diptera</span> │ <span style=\"color: #008000; text-decoration-color: #008000\">Drosophilidae</span> │ <span style=\"color: #008000; text-decoration-color: #008000\">Drosophila</span> │ <span style=\"color: #008000; text-decoration-color: #008000\">yakuba      </span> │ <span style=\"color: #008000; text-decoration-color: #008000\">eebebdf9-3940-4892-b60b-d4e9463eb993</span> │ <span style=\"color: #008000; text-decoration-color: #008000\">bd13f2d2-9615-436f-9cfd-afb6c453d7fa</span> │\n",
       "│ <span style=\"color: #008000; text-decoration-color: #008000\">Drosophila melanogaster</span> │ <span style=\"color: #008000; text-decoration-color: #008000\">taxon:7227 </span> │ <span style=\"color: #008000; text-decoration-color: #008000\">Eukaryota</span> │ <span style=\"color: #008000; text-decoration-color: #008000\">Metazoa</span> │ <span style=\"color: #008000; text-decoration-color: #008000\">Arthropoda</span> │ <span style=\"color: #008000; text-decoration-color: #008000\">Insecta  </span> │ <span style=\"color: #008000; text-decoration-color: #008000\">Diptera</span> │ <span style=\"color: #008000; text-decoration-color: #008000\">Drosophilidae</span> │ <span style=\"color: #008000; text-decoration-color: #008000\">Drosophila</span> │ <span style=\"color: #008000; text-decoration-color: #008000\">melanogaster</span> │ <span style=\"color: #008000; text-decoration-color: #008000\">4a5ed558-d49c-4ded-ba1e-757a44bdc2b5</span> │ <span style=\"color: #008000; text-decoration-color: #008000\">6b335d57-be89-4039-8cd4-daccd42b95a1</span> │\n",
       "│ <span style=\"color: #008000; text-decoration-color: #008000\">Drosophila teissieri   </span> │ <span style=\"color: #008000; text-decoration-color: #008000\">taxon:7243 </span> │ <span style=\"color: #008000; text-decoration-color: #008000\">Eukaryota</span> │ <span style=\"color: #008000; text-decoration-color: #008000\">Metazoa</span> │ <span style=\"color: #008000; text-decoration-color: #008000\">Arthropoda</span> │ <span style=\"color: #008000; text-decoration-color: #008000\">Insecta  </span> │ <span style=\"color: #008000; text-decoration-color: #008000\">Diptera</span> │ <span style=\"color: #008000; text-decoration-color: #008000\">Drosophilidae</span> │ <span style=\"color: #008000; text-decoration-color: #008000\">Drosophila</span> │ <span style=\"color: #008000; text-decoration-color: #008000\">teissieri   </span> │ <span style=\"color: #008000; text-decoration-color: #008000\">870b6c16-3918-4f72-a2c1-96c496c0f1af</span> │ <span style=\"color: #008000; text-decoration-color: #008000\">df2bc5c2-4621-4977-b9e9-d24f320eabb6</span> │\n",
       "│ <span style=\"color: #008000; text-decoration-color: #008000\">Drosophila ficusphila  </span> │ <span style=\"color: #008000; text-decoration-color: #008000\">taxon:30025</span> │ <span style=\"color: #008000; text-decoration-color: #008000\">Eukaryota</span> │ <span style=\"color: #008000; text-decoration-color: #008000\">Metazoa</span> │ <span style=\"color: #008000; text-decoration-color: #008000\">Arthropoda</span> │ <span style=\"color: #008000; text-decoration-color: #008000\">Insecta  </span> │ <span style=\"color: #008000; text-decoration-color: #008000\">Diptera</span> │ <span style=\"color: #008000; text-decoration-color: #008000\">Drosophilidae</span> │ <span style=\"color: #008000; text-decoration-color: #008000\">Drosophila</span> │ <span style=\"color: #008000; text-decoration-color: #008000\">ficusphila  </span> │ <span style=\"color: #008000; text-decoration-color: #008000\">d07123d7-a7fd-43fe-be6f-b1a809a1e7ee</span> │ <span style=\"color: #008000; text-decoration-color: #008000\">39169b24-8215-45b1-bc6b-76d2a7d21bb7</span> │\n",
       "│ <span style=\"color: #7f7f7f; text-decoration-color: #7f7f7f\">…</span>                       │ <span style=\"color: #7f7f7f; text-decoration-color: #7f7f7f\">…</span>           │ <span style=\"color: #7f7f7f; text-decoration-color: #7f7f7f\">…</span>         │ <span style=\"color: #7f7f7f; text-decoration-color: #7f7f7f\">…</span>       │ <span style=\"color: #7f7f7f; text-decoration-color: #7f7f7f\">…</span>          │ <span style=\"color: #7f7f7f; text-decoration-color: #7f7f7f\">…</span>         │ <span style=\"color: #7f7f7f; text-decoration-color: #7f7f7f\">…</span>       │ <span style=\"color: #7f7f7f; text-decoration-color: #7f7f7f\">…</span>             │ <span style=\"color: #7f7f7f; text-decoration-color: #7f7f7f\">…</span>          │ <span style=\"color: #7f7f7f; text-decoration-color: #7f7f7f\">…</span>            │ <span style=\"color: #7f7f7f; text-decoration-color: #7f7f7f\">…</span>                                    │ <span style=\"color: #7f7f7f; text-decoration-color: #7f7f7f\">…</span>                                    │\n",
       "└─────────────────────────┴─────────────┴───────────┴─────────┴────────────┴───────────┴─────────┴───────────────┴────────────┴──────────────┴──────────────────────────────────────┴──────────────────────────────────────┘\n",
       "</pre>\n"
      ],
      "text/plain": [
       "┏━━━━━━━━━━━━━━━━━━━━━━━━━┳━━━━━━━━━━━━━┳━━━━━━━━━━━┳━━━━━━━━━┳━━━━━━━━━━━━┳━━━━━━━━━━━┳━━━━━━━━━┳━━━━━━━━━━━━━━━┳━━━━━━━━━━━━┳━━━━━━━━━━━━━━┳━━━━━━━━━━━━━━━━━━━━━━━━━━━━━━━━━━━━━━┳━━━━━━━━━━━━━━━━━━━━━━━━━━━━━━━━━━━━━━┓\n",
       "┃\u001b[1m \u001b[0m\u001b[1mname\u001b[0m\u001b[1m                   \u001b[0m\u001b[1m \u001b[0m┃\u001b[1m \u001b[0m\u001b[1mtaxonomy_id\u001b[0m\u001b[1m \u001b[0m┃\u001b[1m \u001b[0m\u001b[1mdomain\u001b[0m\u001b[1m   \u001b[0m\u001b[1m \u001b[0m┃\u001b[1m \u001b[0m\u001b[1mkingdom\u001b[0m\u001b[1m \u001b[0m┃\u001b[1m \u001b[0m\u001b[1mphylum\u001b[0m\u001b[1m    \u001b[0m\u001b[1m \u001b[0m┃\u001b[1m \u001b[0m\u001b[1mtax_class\u001b[0m\u001b[1m \u001b[0m┃\u001b[1m \u001b[0m\u001b[1morder\u001b[0m\u001b[1m  \u001b[0m\u001b[1m \u001b[0m┃\u001b[1m \u001b[0m\u001b[1mfamily\u001b[0m\u001b[1m       \u001b[0m\u001b[1m \u001b[0m┃\u001b[1m \u001b[0m\u001b[1mgenus\u001b[0m\u001b[1m     \u001b[0m\u001b[1m \u001b[0m┃\u001b[1m \u001b[0m\u001b[1mspecies\u001b[0m\u001b[1m     \u001b[0m\u001b[1m \u001b[0m┃\u001b[1m \u001b[0m\u001b[1mProteinInfo_organism_id\u001b[0m\u001b[1m             \u001b[0m\u001b[1m \u001b[0m┃\u001b[1m \u001b[0m\u001b[1mProteinInfo_id\u001b[0m\u001b[1m                      \u001b[0m\u001b[1m \u001b[0m┃\n",
       "┡━━━━━━━━━━━━━━━━━━━━━━━━━╇━━━━━━━━━━━━━╇━━━━━━━━━━━╇━━━━━━━━━╇━━━━━━━━━━━━╇━━━━━━━━━━━╇━━━━━━━━━╇━━━━━━━━━━━━━━━╇━━━━━━━━━━━━╇━━━━━━━━━━━━━━╇━━━━━━━━━━━━━━━━━━━━━━━━━━━━━━━━━━━━━━╇━━━━━━━━━━━━━━━━━━━━━━━━━━━━━━━━━━━━━━┩\n",
       "│ \u001b[2mstring\u001b[0m                  │ \u001b[2m!string\u001b[0m     │ \u001b[2mstring\u001b[0m    │ \u001b[2mstring\u001b[0m  │ \u001b[2mstring\u001b[0m     │ \u001b[2mstring\u001b[0m    │ \u001b[2mstring\u001b[0m  │ \u001b[2mstring\u001b[0m        │ \u001b[2mstring\u001b[0m     │ \u001b[2mstring\u001b[0m       │ \u001b[2m!string\u001b[0m                              │ \u001b[2mstring\u001b[0m                               │\n",
       "├─────────────────────────┼─────────────┼───────────┼─────────┼────────────┼───────────┼─────────┼───────────────┼────────────┼──────────────┼──────────────────────────────────────┼──────────────────────────────────────┤\n",
       "│ \u001b[32mDrosophila melanogaster\u001b[0m │ \u001b[32mtaxon:7227 \u001b[0m │ \u001b[32mEukaryota\u001b[0m │ \u001b[32mMetazoa\u001b[0m │ \u001b[32mArthropoda\u001b[0m │ \u001b[32mInsecta  \u001b[0m │ \u001b[32mDiptera\u001b[0m │ \u001b[32mDrosophilidae\u001b[0m │ \u001b[32mDrosophila\u001b[0m │ \u001b[32mmelanogaster\u001b[0m │ \u001b[32m545be718-ed7f-47a3-be8e-5bd7b10ba298\u001b[0m │ \u001b[32m0457be18-0d6f-4f10-a5e6-e5539c32b344\u001b[0m │\n",
       "│ \u001b[32mDrosophila melanogaster\u001b[0m │ \u001b[32mtaxon:7227 \u001b[0m │ \u001b[32mEukaryota\u001b[0m │ \u001b[32mMetazoa\u001b[0m │ \u001b[32mArthropoda\u001b[0m │ \u001b[32mInsecta  \u001b[0m │ \u001b[32mDiptera\u001b[0m │ \u001b[32mDrosophilidae\u001b[0m │ \u001b[32mDrosophila\u001b[0m │ \u001b[32mmelanogaster\u001b[0m │ \u001b[32m08242878-164e-40b7-ad53-4384601dbe5b\u001b[0m │ \u001b[32m8f5426f4-69e4-46f9-81e8-447b96b6e848\u001b[0m │\n",
       "│ \u001b[32mDrosophila sechellia   \u001b[0m │ \u001b[32mtaxon:7238 \u001b[0m │ \u001b[32mEukaryota\u001b[0m │ \u001b[32mMetazoa\u001b[0m │ \u001b[32mArthropoda\u001b[0m │ \u001b[32mInsecta  \u001b[0m │ \u001b[32mDiptera\u001b[0m │ \u001b[32mDrosophilidae\u001b[0m │ \u001b[32mDrosophila\u001b[0m │ \u001b[32msechellia   \u001b[0m │ \u001b[32mf42d5566-7d14-4158-b8cf-345decd85e67\u001b[0m │ \u001b[32m06d5757e-ba45-40ab-9a81-3f4a434a63bf\u001b[0m │\n",
       "│ \u001b[32mDrosophila simulans    \u001b[0m │ \u001b[32mtaxon:7240 \u001b[0m │ \u001b[32mEukaryota\u001b[0m │ \u001b[32mMetazoa\u001b[0m │ \u001b[32mArthropoda\u001b[0m │ \u001b[32mInsecta  \u001b[0m │ \u001b[32mDiptera\u001b[0m │ \u001b[32mDrosophilidae\u001b[0m │ \u001b[32mDrosophila\u001b[0m │ \u001b[32msimulans    \u001b[0m │ \u001b[32maf3964d6-8c1a-49d8-b2c9-f6269e307793\u001b[0m │ \u001b[32m1f982911-b07a-4b67-a972-262c85d79c75\u001b[0m │\n",
       "│ \u001b[32mDrosophila melanogaster\u001b[0m │ \u001b[32mtaxon:7227 \u001b[0m │ \u001b[32mEukaryota\u001b[0m │ \u001b[32mMetazoa\u001b[0m │ \u001b[32mArthropoda\u001b[0m │ \u001b[32mInsecta  \u001b[0m │ \u001b[32mDiptera\u001b[0m │ \u001b[32mDrosophilidae\u001b[0m │ \u001b[32mDrosophila\u001b[0m │ \u001b[32mmelanogaster\u001b[0m │ \u001b[32m4b64e92f-f1d3-4717-a7d6-d82088dd1dd4\u001b[0m │ \u001b[32m0d04dc96-0f70-4b43-9483-52eef138bfe9\u001b[0m │\n",
       "│ \u001b[32mDrosophila erecta      \u001b[0m │ \u001b[32mtaxon:7220 \u001b[0m │ \u001b[32mEukaryota\u001b[0m │ \u001b[32mMetazoa\u001b[0m │ \u001b[32mArthropoda\u001b[0m │ \u001b[32mInsecta  \u001b[0m │ \u001b[32mDiptera\u001b[0m │ \u001b[32mDrosophilidae\u001b[0m │ \u001b[32mDrosophila\u001b[0m │ \u001b[32merecta      \u001b[0m │ \u001b[32m9e13b368-ccfd-4669-97fa-ea6f10cc519f\u001b[0m │ \u001b[32m70503d04-72fc-4427-bdff-1fe607a3bbe8\u001b[0m │\n",
       "│ \u001b[32mDrosophila yakuba      \u001b[0m │ \u001b[32mtaxon:7245 \u001b[0m │ \u001b[32mEukaryota\u001b[0m │ \u001b[32mMetazoa\u001b[0m │ \u001b[32mArthropoda\u001b[0m │ \u001b[32mInsecta  \u001b[0m │ \u001b[32mDiptera\u001b[0m │ \u001b[32mDrosophilidae\u001b[0m │ \u001b[32mDrosophila\u001b[0m │ \u001b[32myakuba      \u001b[0m │ \u001b[32meebebdf9-3940-4892-b60b-d4e9463eb993\u001b[0m │ \u001b[32mbd13f2d2-9615-436f-9cfd-afb6c453d7fa\u001b[0m │\n",
       "│ \u001b[32mDrosophila melanogaster\u001b[0m │ \u001b[32mtaxon:7227 \u001b[0m │ \u001b[32mEukaryota\u001b[0m │ \u001b[32mMetazoa\u001b[0m │ \u001b[32mArthropoda\u001b[0m │ \u001b[32mInsecta  \u001b[0m │ \u001b[32mDiptera\u001b[0m │ \u001b[32mDrosophilidae\u001b[0m │ \u001b[32mDrosophila\u001b[0m │ \u001b[32mmelanogaster\u001b[0m │ \u001b[32m4a5ed558-d49c-4ded-ba1e-757a44bdc2b5\u001b[0m │ \u001b[32m6b335d57-be89-4039-8cd4-daccd42b95a1\u001b[0m │\n",
       "│ \u001b[32mDrosophila teissieri   \u001b[0m │ \u001b[32mtaxon:7243 \u001b[0m │ \u001b[32mEukaryota\u001b[0m │ \u001b[32mMetazoa\u001b[0m │ \u001b[32mArthropoda\u001b[0m │ \u001b[32mInsecta  \u001b[0m │ \u001b[32mDiptera\u001b[0m │ \u001b[32mDrosophilidae\u001b[0m │ \u001b[32mDrosophila\u001b[0m │ \u001b[32mteissieri   \u001b[0m │ \u001b[32m870b6c16-3918-4f72-a2c1-96c496c0f1af\u001b[0m │ \u001b[32mdf2bc5c2-4621-4977-b9e9-d24f320eabb6\u001b[0m │\n",
       "│ \u001b[32mDrosophila ficusphila  \u001b[0m │ \u001b[32mtaxon:30025\u001b[0m │ \u001b[32mEukaryota\u001b[0m │ \u001b[32mMetazoa\u001b[0m │ \u001b[32mArthropoda\u001b[0m │ \u001b[32mInsecta  \u001b[0m │ \u001b[32mDiptera\u001b[0m │ \u001b[32mDrosophilidae\u001b[0m │ \u001b[32mDrosophila\u001b[0m │ \u001b[32mficusphila  \u001b[0m │ \u001b[32md07123d7-a7fd-43fe-be6f-b1a809a1e7ee\u001b[0m │ \u001b[32m39169b24-8215-45b1-bc6b-76d2a7d21bb7\u001b[0m │\n",
       "│ \u001b[2m…\u001b[0m                       │ \u001b[2m…\u001b[0m           │ \u001b[2m…\u001b[0m         │ \u001b[2m…\u001b[0m       │ \u001b[2m…\u001b[0m          │ \u001b[2m…\u001b[0m         │ \u001b[2m…\u001b[0m       │ \u001b[2m…\u001b[0m             │ \u001b[2m…\u001b[0m          │ \u001b[2m…\u001b[0m            │ \u001b[2m…\u001b[0m                                    │ \u001b[2m…\u001b[0m                                    │\n",
       "└─────────────────────────┴─────────────┴───────────┴─────────┴────────────┴───────────┴─────────┴───────────────┴────────────┴──────────────┴──────────────────────────────────────┴──────────────────────────────────────┘"
      ]
     },
     "execution_count": 13,
=======
       "<pre style=\"white-space:pre;overflow-x:auto;line-height:normal;font-family:Menlo,'DejaVu Sans Mono',consolas,'Courier New',monospace\">┏━━━━━━━━━━━━━━━━━━━━━━━━━┳━━━━━━━━━━━━━┳━━━━━━━━━━━┳━━━━━━━━━┳━━━━━━━━━━━━┳━━━━━━━━━━━┳━━━━━━━━━┳━━━━━━━━━━━━━━━┳━━━━━━━━━━━━┳━━━━━━━━━┳━━━━━━━━━━━━━━━━━━━━━━━━━━━━━━━━━━━━━━┳━━━━━━━━━━━━━━━━━━━━━━━━━━━━━━━━━━━━━━┓\n",
       "┃<span style=\"font-weight: bold\"> name                    </span>┃<span style=\"font-weight: bold\"> taxonomy_id </span>┃<span style=\"font-weight: bold\"> domain    </span>┃<span style=\"font-weight: bold\"> kingdom </span>┃<span style=\"font-weight: bold\"> phylum     </span>┃<span style=\"font-weight: bold\"> tax_class </span>┃<span style=\"font-weight: bold\"> order   </span>┃<span style=\"font-weight: bold\"> family        </span>┃<span style=\"font-weight: bold\"> genus      </span>┃<span style=\"font-weight: bold\"> species </span>┃<span style=\"font-weight: bold\"> ProteinInfo_organism_id              </span>┃<span style=\"font-weight: bold\"> ProteinInfo_id                       </span>┃\n",
       "┡━━━━━━━━━━━━━━━━━━━━━━━━━╇━━━━━━━━━━━━━╇━━━━━━━━━━━╇━━━━━━━━━╇━━━━━━━━━━━━╇━━━━━━━━━━━╇━━━━━━━━━╇━━━━━━━━━━━━━━━╇━━━━━━━━━━━━╇━━━━━━━━━╇━━━━━━━━━━━━━━━━━━━━━━━━━━━━━━━━━━━━━━╇━━━━━━━━━━━━━━━━━━━━━━━━━━━━━━━━━━━━━━┩\n",
       "│ <span style=\"color: #7f7f7f; text-decoration-color: #7f7f7f\">string</span>                  │ <span style=\"color: #7f7f7f; text-decoration-color: #7f7f7f\">!string</span>     │ <span style=\"color: #7f7f7f; text-decoration-color: #7f7f7f\">string</span>    │ <span style=\"color: #7f7f7f; text-decoration-color: #7f7f7f\">string</span>  │ <span style=\"color: #7f7f7f; text-decoration-color: #7f7f7f\">string</span>     │ <span style=\"color: #7f7f7f; text-decoration-color: #7f7f7f\">string</span>    │ <span style=\"color: #7f7f7f; text-decoration-color: #7f7f7f\">string</span>  │ <span style=\"color: #7f7f7f; text-decoration-color: #7f7f7f\">string</span>        │ <span style=\"color: #7f7f7f; text-decoration-color: #7f7f7f\">string</span>     │ <span style=\"color: #7f7f7f; text-decoration-color: #7f7f7f\">string</span>  │ <span style=\"color: #7f7f7f; text-decoration-color: #7f7f7f\">!string</span>                              │ <span style=\"color: #7f7f7f; text-decoration-color: #7f7f7f\">string</span>                               │\n",
       "├─────────────────────────┼─────────────┼───────────┼─────────┼────────────┼───────────┼─────────┼───────────────┼────────────┼─────────┼──────────────────────────────────────┼──────────────────────────────────────┤\n",
       "│ <span style=\"color: #008000; text-decoration-color: #008000\">Drosophila melanogaster</span> │ <span style=\"color: #008000; text-decoration-color: #008000\">taxon:7227 </span> │ <span style=\"color: #008000; text-decoration-color: #008000\">Eukaryota</span> │ <span style=\"color: #008000; text-decoration-color: #008000\">Metazoa</span> │ <span style=\"color: #008000; text-decoration-color: #008000\">Arthropoda</span> │ <span style=\"color: #008000; text-decoration-color: #008000\">Insecta  </span> │ <span style=\"color: #008000; text-decoration-color: #008000\">Diptera</span> │ <span style=\"color: #008000; text-decoration-color: #008000\">Drosophilidae</span> │ <span style=\"color: #008000; text-decoration-color: #008000\">Drosophila</span> │ <span style=\"color: #7f7f7f; text-decoration-color: #7f7f7f\">NULL</span>    │ <span style=\"color: #008000; text-decoration-color: #008000\">c8a9ea92-4a25-4374-b040-61f643f31288</span> │ <span style=\"color: #008000; text-decoration-color: #008000\">eda0bbaf-0675-43cc-83b1-c2bad4557805</span> │\n",
       "│ <span style=\"color: #008000; text-decoration-color: #008000\">Drosophila melanogaster</span> │ <span style=\"color: #008000; text-decoration-color: #008000\">taxon:7227 </span> │ <span style=\"color: #008000; text-decoration-color: #008000\">Eukaryota</span> │ <span style=\"color: #008000; text-decoration-color: #008000\">Metazoa</span> │ <span style=\"color: #008000; text-decoration-color: #008000\">Arthropoda</span> │ <span style=\"color: #008000; text-decoration-color: #008000\">Insecta  </span> │ <span style=\"color: #008000; text-decoration-color: #008000\">Diptera</span> │ <span style=\"color: #008000; text-decoration-color: #008000\">Drosophilidae</span> │ <span style=\"color: #008000; text-decoration-color: #008000\">Drosophila</span> │ <span style=\"color: #7f7f7f; text-decoration-color: #7f7f7f\">NULL</span>    │ <span style=\"color: #008000; text-decoration-color: #008000\">2513a143-0ce4-4ca9-8d14-daef3084d6f0</span> │ <span style=\"color: #008000; text-decoration-color: #008000\">d8fc0700-79f5-441b-9bdb-ee5f130ab98e</span> │\n",
       "│ <span style=\"color: #008000; text-decoration-color: #008000\">Drosophila melanogaster</span> │ <span style=\"color: #008000; text-decoration-color: #008000\">taxon:7227 </span> │ <span style=\"color: #008000; text-decoration-color: #008000\">Eukaryota</span> │ <span style=\"color: #008000; text-decoration-color: #008000\">Metazoa</span> │ <span style=\"color: #008000; text-decoration-color: #008000\">Arthropoda</span> │ <span style=\"color: #008000; text-decoration-color: #008000\">Insecta  </span> │ <span style=\"color: #008000; text-decoration-color: #008000\">Diptera</span> │ <span style=\"color: #008000; text-decoration-color: #008000\">Drosophilidae</span> │ <span style=\"color: #008000; text-decoration-color: #008000\">Drosophila</span> │ <span style=\"color: #7f7f7f; text-decoration-color: #7f7f7f\">NULL</span>    │ <span style=\"color: #008000; text-decoration-color: #008000\">489b8edb-b6cf-43a4-8f49-a3a855be223f</span> │ <span style=\"color: #008000; text-decoration-color: #008000\">1e27e532-bc83-4f63-9ae3-000ccbc27f10</span> │\n",
       "│ <span style=\"color: #008000; text-decoration-color: #008000\">Drosophila sechellia   </span> │ <span style=\"color: #008000; text-decoration-color: #008000\">taxon:7238 </span> │ <span style=\"color: #008000; text-decoration-color: #008000\">Eukaryota</span> │ <span style=\"color: #008000; text-decoration-color: #008000\">Metazoa</span> │ <span style=\"color: #008000; text-decoration-color: #008000\">Arthropoda</span> │ <span style=\"color: #008000; text-decoration-color: #008000\">Insecta  </span> │ <span style=\"color: #008000; text-decoration-color: #008000\">Diptera</span> │ <span style=\"color: #008000; text-decoration-color: #008000\">Drosophilidae</span> │ <span style=\"color: #008000; text-decoration-color: #008000\">Drosophila</span> │ <span style=\"color: #7f7f7f; text-decoration-color: #7f7f7f\">NULL</span>    │ <span style=\"color: #008000; text-decoration-color: #008000\">ebd75b3a-c599-41da-bc11-c5d7f73b499c</span> │ <span style=\"color: #008000; text-decoration-color: #008000\">5eeafb15-39fb-4365-bce0-450683dd12f8</span> │\n",
       "│ <span style=\"color: #008000; text-decoration-color: #008000\">Drosophila simulans    </span> │ <span style=\"color: #008000; text-decoration-color: #008000\">taxon:7240 </span> │ <span style=\"color: #008000; text-decoration-color: #008000\">Eukaryota</span> │ <span style=\"color: #008000; text-decoration-color: #008000\">Metazoa</span> │ <span style=\"color: #008000; text-decoration-color: #008000\">Arthropoda</span> │ <span style=\"color: #008000; text-decoration-color: #008000\">Insecta  </span> │ <span style=\"color: #008000; text-decoration-color: #008000\">Diptera</span> │ <span style=\"color: #008000; text-decoration-color: #008000\">Drosophilidae</span> │ <span style=\"color: #008000; text-decoration-color: #008000\">Drosophila</span> │ <span style=\"color: #7f7f7f; text-decoration-color: #7f7f7f\">NULL</span>    │ <span style=\"color: #008000; text-decoration-color: #008000\">d0c8ea33-c66e-4f70-b522-427149da6c6a</span> │ <span style=\"color: #008000; text-decoration-color: #008000\">716c5707-1ce7-4e67-8d38-7831b77f0999</span> │\n",
       "│ <span style=\"color: #008000; text-decoration-color: #008000\">Drosophila melanogaster</span> │ <span style=\"color: #008000; text-decoration-color: #008000\">taxon:7227 </span> │ <span style=\"color: #008000; text-decoration-color: #008000\">Eukaryota</span> │ <span style=\"color: #008000; text-decoration-color: #008000\">Metazoa</span> │ <span style=\"color: #008000; text-decoration-color: #008000\">Arthropoda</span> │ <span style=\"color: #008000; text-decoration-color: #008000\">Insecta  </span> │ <span style=\"color: #008000; text-decoration-color: #008000\">Diptera</span> │ <span style=\"color: #008000; text-decoration-color: #008000\">Drosophilidae</span> │ <span style=\"color: #008000; text-decoration-color: #008000\">Drosophila</span> │ <span style=\"color: #7f7f7f; text-decoration-color: #7f7f7f\">NULL</span>    │ <span style=\"color: #008000; text-decoration-color: #008000\">e2af931e-d0a7-46c2-8825-c3dd861f2f0e</span> │ <span style=\"color: #008000; text-decoration-color: #008000\">da052e60-3d00-4b82-b13b-05865561cd7f</span> │\n",
       "│ <span style=\"color: #008000; text-decoration-color: #008000\">Drosophila erecta      </span> │ <span style=\"color: #008000; text-decoration-color: #008000\">taxon:7220 </span> │ <span style=\"color: #008000; text-decoration-color: #008000\">Eukaryota</span> │ <span style=\"color: #008000; text-decoration-color: #008000\">Metazoa</span> │ <span style=\"color: #008000; text-decoration-color: #008000\">Arthropoda</span> │ <span style=\"color: #008000; text-decoration-color: #008000\">Insecta  </span> │ <span style=\"color: #008000; text-decoration-color: #008000\">Diptera</span> │ <span style=\"color: #008000; text-decoration-color: #008000\">Drosophilidae</span> │ <span style=\"color: #008000; text-decoration-color: #008000\">Drosophila</span> │ <span style=\"color: #7f7f7f; text-decoration-color: #7f7f7f\">NULL</span>    │ <span style=\"color: #008000; text-decoration-color: #008000\">d54f2216-e3da-46bb-9179-8c8756cfbefd</span> │ <span style=\"color: #008000; text-decoration-color: #008000\">18686461-4773-4445-9b8f-9ff6c2cb3d08</span> │\n",
       "│ <span style=\"color: #008000; text-decoration-color: #008000\">Drosophila yakuba      </span> │ <span style=\"color: #008000; text-decoration-color: #008000\">taxon:7245 </span> │ <span style=\"color: #008000; text-decoration-color: #008000\">Eukaryota</span> │ <span style=\"color: #008000; text-decoration-color: #008000\">Metazoa</span> │ <span style=\"color: #008000; text-decoration-color: #008000\">Arthropoda</span> │ <span style=\"color: #008000; text-decoration-color: #008000\">Insecta  </span> │ <span style=\"color: #008000; text-decoration-color: #008000\">Diptera</span> │ <span style=\"color: #008000; text-decoration-color: #008000\">Drosophilidae</span> │ <span style=\"color: #008000; text-decoration-color: #008000\">Drosophila</span> │ <span style=\"color: #7f7f7f; text-decoration-color: #7f7f7f\">NULL</span>    │ <span style=\"color: #008000; text-decoration-color: #008000\">0bdfe84c-51dd-4d18-85f7-a45e5f314a23</span> │ <span style=\"color: #008000; text-decoration-color: #008000\">4ea0ec73-681f-4d63-9b91-137932904dbc</span> │\n",
       "│ <span style=\"color: #008000; text-decoration-color: #008000\">Drosophila melanogaster</span> │ <span style=\"color: #008000; text-decoration-color: #008000\">taxon:7227 </span> │ <span style=\"color: #008000; text-decoration-color: #008000\">Eukaryota</span> │ <span style=\"color: #008000; text-decoration-color: #008000\">Metazoa</span> │ <span style=\"color: #008000; text-decoration-color: #008000\">Arthropoda</span> │ <span style=\"color: #008000; text-decoration-color: #008000\">Insecta  </span> │ <span style=\"color: #008000; text-decoration-color: #008000\">Diptera</span> │ <span style=\"color: #008000; text-decoration-color: #008000\">Drosophilidae</span> │ <span style=\"color: #008000; text-decoration-color: #008000\">Drosophila</span> │ <span style=\"color: #7f7f7f; text-decoration-color: #7f7f7f\">NULL</span>    │ <span style=\"color: #008000; text-decoration-color: #008000\">d25ae0af-4383-4e32-a02c-af9327ff12f9</span> │ <span style=\"color: #008000; text-decoration-color: #008000\">bce894ee-79a5-4f6a-a023-edf5e572c966</span> │\n",
       "│ <span style=\"color: #008000; text-decoration-color: #008000\">Drosophila teissieri   </span> │ <span style=\"color: #008000; text-decoration-color: #008000\">taxon:7243 </span> │ <span style=\"color: #008000; text-decoration-color: #008000\">Eukaryota</span> │ <span style=\"color: #008000; text-decoration-color: #008000\">Metazoa</span> │ <span style=\"color: #008000; text-decoration-color: #008000\">Arthropoda</span> │ <span style=\"color: #008000; text-decoration-color: #008000\">Insecta  </span> │ <span style=\"color: #008000; text-decoration-color: #008000\">Diptera</span> │ <span style=\"color: #008000; text-decoration-color: #008000\">Drosophilidae</span> │ <span style=\"color: #008000; text-decoration-color: #008000\">Drosophila</span> │ <span style=\"color: #7f7f7f; text-decoration-color: #7f7f7f\">NULL</span>    │ <span style=\"color: #008000; text-decoration-color: #008000\">3e0ef82a-cf6a-4f5b-a4b8-b4a82da9f088</span> │ <span style=\"color: #008000; text-decoration-color: #008000\">96f4d45d-d479-45db-bc47-776cd48bfd3b</span> │\n",
       "│ <span style=\"color: #7f7f7f; text-decoration-color: #7f7f7f\">…</span>                       │ <span style=\"color: #7f7f7f; text-decoration-color: #7f7f7f\">…</span>           │ <span style=\"color: #7f7f7f; text-decoration-color: #7f7f7f\">…</span>         │ <span style=\"color: #7f7f7f; text-decoration-color: #7f7f7f\">…</span>       │ <span style=\"color: #7f7f7f; text-decoration-color: #7f7f7f\">…</span>          │ <span style=\"color: #7f7f7f; text-decoration-color: #7f7f7f\">…</span>         │ <span style=\"color: #7f7f7f; text-decoration-color: #7f7f7f\">…</span>       │ <span style=\"color: #7f7f7f; text-decoration-color: #7f7f7f\">…</span>             │ <span style=\"color: #7f7f7f; text-decoration-color: #7f7f7f\">…</span>          │ <span style=\"color: #7f7f7f; text-decoration-color: #7f7f7f\">…</span>       │ <span style=\"color: #7f7f7f; text-decoration-color: #7f7f7f\">…</span>                                    │ <span style=\"color: #7f7f7f; text-decoration-color: #7f7f7f\">…</span>                                    │\n",
       "└─────────────────────────┴─────────────┴───────────┴─────────┴────────────┴───────────┴─────────┴───────────────┴────────────┴─────────┴──────────────────────────────────────┴──────────────────────────────────────┘\n",
       "</pre>\n"
      ],
      "text/plain": [
       "┏━━━━━━━━━━━━━━━━━━━━━━━━━┳━━━━━━━━━━━━━┳━━━━━━━━━━━┳━━━━━━━━━┳━━━━━━━━━━━━┳━━━━━━━━━━━┳━━━━━━━━━┳━━━━━━━━━━━━━━━┳━━━━━━━━━━━━┳━━━━━━━━━┳━━━━━━━━━━━━━━━━━━━━━━━━━━━━━━━━━━━━━━┳━━━━━━━━━━━━━━━━━━━━━━━━━━━━━━━━━━━━━━┓\n",
       "┃\u001b[1m \u001b[0m\u001b[1mname\u001b[0m\u001b[1m                   \u001b[0m\u001b[1m \u001b[0m┃\u001b[1m \u001b[0m\u001b[1mtaxonomy_id\u001b[0m\u001b[1m \u001b[0m┃\u001b[1m \u001b[0m\u001b[1mdomain\u001b[0m\u001b[1m   \u001b[0m\u001b[1m \u001b[0m┃\u001b[1m \u001b[0m\u001b[1mkingdom\u001b[0m\u001b[1m \u001b[0m┃\u001b[1m \u001b[0m\u001b[1mphylum\u001b[0m\u001b[1m    \u001b[0m\u001b[1m \u001b[0m┃\u001b[1m \u001b[0m\u001b[1mtax_class\u001b[0m\u001b[1m \u001b[0m┃\u001b[1m \u001b[0m\u001b[1morder\u001b[0m\u001b[1m  \u001b[0m\u001b[1m \u001b[0m┃\u001b[1m \u001b[0m\u001b[1mfamily\u001b[0m\u001b[1m       \u001b[0m\u001b[1m \u001b[0m┃\u001b[1m \u001b[0m\u001b[1mgenus\u001b[0m\u001b[1m     \u001b[0m\u001b[1m \u001b[0m┃\u001b[1m \u001b[0m\u001b[1mspecies\u001b[0m\u001b[1m \u001b[0m┃\u001b[1m \u001b[0m\u001b[1mProteinInfo_organism_id\u001b[0m\u001b[1m             \u001b[0m\u001b[1m \u001b[0m┃\u001b[1m \u001b[0m\u001b[1mProteinInfo_id\u001b[0m\u001b[1m                      \u001b[0m\u001b[1m \u001b[0m┃\n",
       "┡━━━━━━━━━━━━━━━━━━━━━━━━━╇━━━━━━━━━━━━━╇━━━━━━━━━━━╇━━━━━━━━━╇━━━━━━━━━━━━╇━━━━━━━━━━━╇━━━━━━━━━╇━━━━━━━━━━━━━━━╇━━━━━━━━━━━━╇━━━━━━━━━╇━━━━━━━━━━━━━━━━━━━━━━━━━━━━━━━━━━━━━━╇━━━━━━━━━━━━━━━━━━━━━━━━━━━━━━━━━━━━━━┩\n",
       "│ \u001b[2mstring\u001b[0m                  │ \u001b[2m!string\u001b[0m     │ \u001b[2mstring\u001b[0m    │ \u001b[2mstring\u001b[0m  │ \u001b[2mstring\u001b[0m     │ \u001b[2mstring\u001b[0m    │ \u001b[2mstring\u001b[0m  │ \u001b[2mstring\u001b[0m        │ \u001b[2mstring\u001b[0m     │ \u001b[2mstring\u001b[0m  │ \u001b[2m!string\u001b[0m                              │ \u001b[2mstring\u001b[0m                               │\n",
       "├─────────────────────────┼─────────────┼───────────┼─────────┼────────────┼───────────┼─────────┼───────────────┼────────────┼─────────┼──────────────────────────────────────┼──────────────────────────────────────┤\n",
       "│ \u001b[32mDrosophila melanogaster\u001b[0m │ \u001b[32mtaxon:7227 \u001b[0m │ \u001b[32mEukaryota\u001b[0m │ \u001b[32mMetazoa\u001b[0m │ \u001b[32mArthropoda\u001b[0m │ \u001b[32mInsecta  \u001b[0m │ \u001b[32mDiptera\u001b[0m │ \u001b[32mDrosophilidae\u001b[0m │ \u001b[32mDrosophila\u001b[0m │ \u001b[2mNULL\u001b[0m    │ \u001b[32mc8a9ea92-4a25-4374-b040-61f643f31288\u001b[0m │ \u001b[32meda0bbaf-0675-43cc-83b1-c2bad4557805\u001b[0m │\n",
       "│ \u001b[32mDrosophila melanogaster\u001b[0m │ \u001b[32mtaxon:7227 \u001b[0m │ \u001b[32mEukaryota\u001b[0m │ \u001b[32mMetazoa\u001b[0m │ \u001b[32mArthropoda\u001b[0m │ \u001b[32mInsecta  \u001b[0m │ \u001b[32mDiptera\u001b[0m │ \u001b[32mDrosophilidae\u001b[0m │ \u001b[32mDrosophila\u001b[0m │ \u001b[2mNULL\u001b[0m    │ \u001b[32m2513a143-0ce4-4ca9-8d14-daef3084d6f0\u001b[0m │ \u001b[32md8fc0700-79f5-441b-9bdb-ee5f130ab98e\u001b[0m │\n",
       "│ \u001b[32mDrosophila melanogaster\u001b[0m │ \u001b[32mtaxon:7227 \u001b[0m │ \u001b[32mEukaryota\u001b[0m │ \u001b[32mMetazoa\u001b[0m │ \u001b[32mArthropoda\u001b[0m │ \u001b[32mInsecta  \u001b[0m │ \u001b[32mDiptera\u001b[0m │ \u001b[32mDrosophilidae\u001b[0m │ \u001b[32mDrosophila\u001b[0m │ \u001b[2mNULL\u001b[0m    │ \u001b[32m489b8edb-b6cf-43a4-8f49-a3a855be223f\u001b[0m │ \u001b[32m1e27e532-bc83-4f63-9ae3-000ccbc27f10\u001b[0m │\n",
       "│ \u001b[32mDrosophila sechellia   \u001b[0m │ \u001b[32mtaxon:7238 \u001b[0m │ \u001b[32mEukaryota\u001b[0m │ \u001b[32mMetazoa\u001b[0m │ \u001b[32mArthropoda\u001b[0m │ \u001b[32mInsecta  \u001b[0m │ \u001b[32mDiptera\u001b[0m │ \u001b[32mDrosophilidae\u001b[0m │ \u001b[32mDrosophila\u001b[0m │ \u001b[2mNULL\u001b[0m    │ \u001b[32mebd75b3a-c599-41da-bc11-c5d7f73b499c\u001b[0m │ \u001b[32m5eeafb15-39fb-4365-bce0-450683dd12f8\u001b[0m │\n",
       "│ \u001b[32mDrosophila simulans    \u001b[0m │ \u001b[32mtaxon:7240 \u001b[0m │ \u001b[32mEukaryota\u001b[0m │ \u001b[32mMetazoa\u001b[0m │ \u001b[32mArthropoda\u001b[0m │ \u001b[32mInsecta  \u001b[0m │ \u001b[32mDiptera\u001b[0m │ \u001b[32mDrosophilidae\u001b[0m │ \u001b[32mDrosophila\u001b[0m │ \u001b[2mNULL\u001b[0m    │ \u001b[32md0c8ea33-c66e-4f70-b522-427149da6c6a\u001b[0m │ \u001b[32m716c5707-1ce7-4e67-8d38-7831b77f0999\u001b[0m │\n",
       "│ \u001b[32mDrosophila melanogaster\u001b[0m │ \u001b[32mtaxon:7227 \u001b[0m │ \u001b[32mEukaryota\u001b[0m │ \u001b[32mMetazoa\u001b[0m │ \u001b[32mArthropoda\u001b[0m │ \u001b[32mInsecta  \u001b[0m │ \u001b[32mDiptera\u001b[0m │ \u001b[32mDrosophilidae\u001b[0m │ \u001b[32mDrosophila\u001b[0m │ \u001b[2mNULL\u001b[0m    │ \u001b[32me2af931e-d0a7-46c2-8825-c3dd861f2f0e\u001b[0m │ \u001b[32mda052e60-3d00-4b82-b13b-05865561cd7f\u001b[0m │\n",
       "│ \u001b[32mDrosophila erecta      \u001b[0m │ \u001b[32mtaxon:7220 \u001b[0m │ \u001b[32mEukaryota\u001b[0m │ \u001b[32mMetazoa\u001b[0m │ \u001b[32mArthropoda\u001b[0m │ \u001b[32mInsecta  \u001b[0m │ \u001b[32mDiptera\u001b[0m │ \u001b[32mDrosophilidae\u001b[0m │ \u001b[32mDrosophila\u001b[0m │ \u001b[2mNULL\u001b[0m    │ \u001b[32md54f2216-e3da-46bb-9179-8c8756cfbefd\u001b[0m │ \u001b[32m18686461-4773-4445-9b8f-9ff6c2cb3d08\u001b[0m │\n",
       "│ \u001b[32mDrosophila yakuba      \u001b[0m │ \u001b[32mtaxon:7245 \u001b[0m │ \u001b[32mEukaryota\u001b[0m │ \u001b[32mMetazoa\u001b[0m │ \u001b[32mArthropoda\u001b[0m │ \u001b[32mInsecta  \u001b[0m │ \u001b[32mDiptera\u001b[0m │ \u001b[32mDrosophilidae\u001b[0m │ \u001b[32mDrosophila\u001b[0m │ \u001b[2mNULL\u001b[0m    │ \u001b[32m0bdfe84c-51dd-4d18-85f7-a45e5f314a23\u001b[0m │ \u001b[32m4ea0ec73-681f-4d63-9b91-137932904dbc\u001b[0m │\n",
       "│ \u001b[32mDrosophila melanogaster\u001b[0m │ \u001b[32mtaxon:7227 \u001b[0m │ \u001b[32mEukaryota\u001b[0m │ \u001b[32mMetazoa\u001b[0m │ \u001b[32mArthropoda\u001b[0m │ \u001b[32mInsecta  \u001b[0m │ \u001b[32mDiptera\u001b[0m │ \u001b[32mDrosophilidae\u001b[0m │ \u001b[32mDrosophila\u001b[0m │ \u001b[2mNULL\u001b[0m    │ \u001b[32md25ae0af-4383-4e32-a02c-af9327ff12f9\u001b[0m │ \u001b[32mbce894ee-79a5-4f6a-a023-edf5e572c966\u001b[0m │\n",
       "│ \u001b[32mDrosophila teissieri   \u001b[0m │ \u001b[32mtaxon:7243 \u001b[0m │ \u001b[32mEukaryota\u001b[0m │ \u001b[32mMetazoa\u001b[0m │ \u001b[32mArthropoda\u001b[0m │ \u001b[32mInsecta  \u001b[0m │ \u001b[32mDiptera\u001b[0m │ \u001b[32mDrosophilidae\u001b[0m │ \u001b[32mDrosophila\u001b[0m │ \u001b[2mNULL\u001b[0m    │ \u001b[32m3e0ef82a-cf6a-4f5b-a4b8-b4a82da9f088\u001b[0m │ \u001b[32m96f4d45d-d479-45db-bc47-776cd48bfd3b\u001b[0m │\n",
       "│ \u001b[2m…\u001b[0m                       │ \u001b[2m…\u001b[0m           │ \u001b[2m…\u001b[0m         │ \u001b[2m…\u001b[0m       │ \u001b[2m…\u001b[0m          │ \u001b[2m…\u001b[0m         │ \u001b[2m…\u001b[0m       │ \u001b[2m…\u001b[0m             │ \u001b[2m…\u001b[0m          │ \u001b[2m…\u001b[0m       │ \u001b[2m…\u001b[0m                                    │ \u001b[2m…\u001b[0m                                    │\n",
       "└─────────────────────────┴─────────────┴───────────┴─────────┴────────────┴───────────┴─────────┴───────────────┴────────────┴─────────┴──────────────────────────────────────┴──────────────────────────────────────┘"
      ]
     },
     "execution_count": 30,
>>>>>>> e727c555
     "metadata": {},
     "output_type": "execute_result"
    }
   ],
   "source": [
    "db.connection.table(\"ProteinInfo_organism\")"
   ]
  },
  {
   "cell_type": "code",
<<<<<<< HEAD
   "execution_count": 14,
=======
   "execution_count": null,
>>>>>>> e727c555
   "metadata": {},
   "outputs": [
    {
     "name": "stdout",
     "output_type": "stream",
     "text": [
      "10\n"
     ]
    }
   ],
   "source": [
    "# Lets filter the blast results for a specific organism\n",
    "target = \"Drosophila melanogaster\"\n",
    "\n",
    "# First, join the ProteinSequence table with the ProteinSequence_organism table\n",
    "prot_seqs = db.connection.table(\"ProteinInfo\")\n",
    "organisms = db.connection.table(\"ProteinInfo_organism\")\n",
    "joined = prot_seqs.join(\n",
    "    organisms,\n",
    "    prot_seqs.ProteinInfo_id == organisms.ProteinInfo_id,\n",
    "    rname=\"organism_{name}\",\n",
    ")\n",
    "\n",
    "# Next, filter the joined table for the target organism\n",
    "filtered = joined.filter(joined.organism_name == target)\n",
    "filtered\n",
    "\n",
    "# Finally, we can get the corresponding ProteinSequence objects\n",
    "results = db.get(\"ProteinInfo\", filtered)\n",
    "print(len(results))"
   ]
  }
 ],
 "metadata": {
  "kernelspec": {
   "display_name": "sdrdm_example",
   "language": "python",
   "name": "python3"
  },
  "language_info": {
   "codemirror_mode": {
    "name": "ipython",
    "version": 3
   },
   "file_extension": ".py",
   "mimetype": "text/x-python",
   "name": "python",
   "nbconvert_exporter": "python",
   "pygments_lexer": "ipython3",
   "version": "3.10.13"
  }
 },
 "nbformat": 4,
 "nbformat_minor": 4
}<|MERGE_RESOLUTION|>--- conflicted
+++ resolved
@@ -13,14 +13,9 @@
    "metadata": {},
    "outputs": [],
    "source": [
-<<<<<<< HEAD
-    "%reload_ext autoreload\n",
-    "%autoreload 2\n",
-    "from pyEED.core import ProteinInfo"
-=======
+
     "from pyEED.core import ProteinInfo\n",
-    "from pyEED.ncbi.utils import get_nucleotide_sequences"
->>>>>>> e727c555
+
    ]
   },
   {
@@ -188,11 +183,7 @@
   },
   {
    "cell_type": "code",
-<<<<<<< HEAD
    "execution_count": 23,
-=======
-   "execution_count": 5,
->>>>>>> e727c555
    "metadata": {},
    "outputs": [
     {
@@ -210,28 +201,12 @@
      "name": "stderr",
      "output_type": "stream",
      "text": [
-<<<<<<< HEAD
       "Fetching protein sequences: 99it [00:20,  4.87it/s]\n"
-=======
-      "Fetching protein sequences: 100it [00:21,  4.63it/s]\n"
->>>>>>> e727c555
-     ]
-    }
-   ],
-   "source": [
-<<<<<<< HEAD
+     ]
+    }
+   ],
+   "source": [
     "blast_results = aldolase.pblast(n_hits=99, e_value=0.0021)"
-=======
-    "blast_results = aldolase.pblast(n_hits=100)"
-   ]
-  },
-  {
-   "cell_type": "markdown",
-   "metadata": {},
-   "source": [
-    "## Storing `ProteinSequence`s in a database\n",
-    "\n"
->>>>>>> e727c555
    ]
   },
   {
@@ -240,21 +215,13 @@
    "metadata": {},
    "outputs": [],
    "source": [
-<<<<<<< HEAD
     "## Storing `ProteinSequence`s in a PostgreSQL database\n",
     "\n"
-=======
-    "# Improve the results by filtering out the ones that are not in the same species"
->>>>>>> e727c555
-   ]
-  },
-  {
-   "cell_type": "code",
-<<<<<<< HEAD
+   ]
+  },
+  {
+   "cell_type": "code",
    "execution_count": 8,
-=======
-   "execution_count": null,
->>>>>>> e727c555
    "metadata": {},
    "outputs": [],
    "source": [
@@ -300,7 +267,6 @@
   },
   {
    "cell_type": "code",
-<<<<<<< HEAD
    "execution_count": 9,
    "metadata": {},
    "outputs": [
@@ -312,11 +278,7 @@
      ]
     }
    ],
-=======
-   "execution_count": null,
-   "metadata": {},
-   "outputs": [],
->>>>>>> e727c555
+
    "source": [
     "import toml\n",
     "\n",
@@ -333,11 +295,7 @@
   },
   {
    "cell_type": "code",
-<<<<<<< HEAD
    "execution_count": 10,
-=======
-   "execution_count": null,
->>>>>>> e727c555
    "metadata": {},
    "outputs": [
     {
@@ -347,7 +305,6 @@
       "\n",
       "🚀 Creating tables for data model ProteinInfo\n",
       "│\n",
-<<<<<<< HEAD
       "├── Model 'ProteinInfo' already registered. Skipping.\n",
       "├── Table 'ProteinInfo'. Already exists in database. Skipping.\n",
       "├── Table 'ProteinInfo_coding_sequence_ref'. Already exists in database. Skipping.\n",
@@ -357,39 +314,6 @@
       "├── Table 'ProteinInfo_regions'. Already exists in database. Skipping.\n",
       "├── Table 'ProteinRegion_spans'. Already exists in database. Skipping.\n",
       "├── Table 'ProteinInfo_organism'. Already exists in database. Skipping.\n",
-=======
-      "├── Table __model_meta__ not existing. Adding to DB!\n",
-      "├── Added table model 'ProteinInfo' to __model_meta__ table\n",
-      "├── Model 'ProteinInfo' already registered. Skipping.\n",
-      "├── Created table 'ProteinInfo'\n",
-      "├── Added table model 'ProteinInfo_coding_sequence_ref' to __model_meta__ table\n",
-      "├── Created table 'ProteinInfo_coding_sequence_ref'\n",
-      "├── Added table model 'DNARegion_spans' to __model_meta__ table\n",
-      "├── Created table 'DNARegion_spans'\n",
-      "├── Added table model 'ProteinInfo_sites' to __model_meta__ table\n",
-      "├── Created table 'ProteinInfo_sites'\n",
-      "├── Created table 'Site_positions'\n",
-      "├── Added table model 'ProteinInfo_regions' to __model_meta__ table\n",
-      "├── Created table 'ProteinInfo_regions'\n",
-      "├── Added table model 'ProteinRegion_spans' to __model_meta__ table\n",
-      "├── Created table 'ProteinRegion_spans'\n",
-      "├── Added table model 'ProteinInfo_organism' to __model_meta__ table\n",
-      "├── Created table 'ProteinInfo_organism'\n",
-      "├── Added primary key 'ProteinInfo_id' to table ProteinInfo\n",
-      "├── Added primary key 'ProteinInfo_coding_sequence_ref_id' to table ProteinInfo_coding_sequence_ref\n",
-      "├── Added primary key 'DNARegion_spans_id' to table DNARegion_spans\n",
-      "├── Added primary key 'ProteinInfo_sites_id' to table ProteinInfo_sites\n",
-      "├── Added primary key 'ProteinInfo_regions_id' to table ProteinInfo_regions\n",
-      "├── Added primary key 'ProteinRegion_spans_id' to table ProteinRegion_spans\n",
-      "├── Added primary key 'ProteinInfo_organism_id' to table ProteinInfo_organism\n",
-      "├── Added foreign key 'ProteinInfo_id'(ProteinInfo) to table ProteinInfo_coding_sequence_ref\n",
-      "├── Added foreign key 'ProteinInfo_coding_sequence_ref_id'(ProteinInfo_coding_sequence_ref) to table DNARegion_spans\n",
-      "├── Added foreign key 'ProteinInfo_id'(ProteinInfo) to table ProteinInfo_sites\n",
-      "├── Added foreign key 'ProteinInfo_sites_id'(ProteinInfo_sites) to table Site_positions\n",
-      "├── Added foreign key 'ProteinInfo_id'(ProteinInfo) to table ProteinInfo_regions\n",
-      "├── Added foreign key 'ProteinInfo_regions_id'(ProteinInfo_regions) to table ProteinRegion_spans\n",
-      "├── Added foreign key 'ProteinInfo_id'(ProteinInfo) to table ProteinInfo_organism\n",
->>>>>>> e727c555
       "│\n",
       "╰── 🎉 Created all tables for data model ProteinInfo\n",
       "\n"
@@ -405,11 +329,7 @@
   },
   {
    "cell_type": "code",
-<<<<<<< HEAD
    "execution_count": 11,
-=======
-   "execution_count": null,
->>>>>>> e727c555
    "metadata": {},
    "outputs": [
     {
@@ -426,11 +346,7 @@
        " '__model_meta__']"
       ]
      },
-<<<<<<< HEAD
      "execution_count": 11,
-=======
-     "execution_count": 20,
->>>>>>> e727c555
      "metadata": {},
      "output_type": "execute_result"
     }
@@ -449,62 +365,9 @@
   },
   {
    "cell_type": "code",
-<<<<<<< HEAD
    "execution_count": 12,
    "metadata": {},
    "outputs": [],
-=======
-   "execution_count": null,
-   "metadata": {},
-   "outputs": [
-    {
-     "name": "stdout",
-     "output_type": "stream",
-     "text": [
-      "Added dataset ProteinInfo (d8fc0700-79f5-441b-9bdb-ee5f130ab98e)\n",
-      "Added dataset ProteinInfo (1e27e532-bc83-4f63-9ae3-000ccbc27f10)\n",
-      "Added dataset ProteinInfo (5eeafb15-39fb-4365-bce0-450683dd12f8)\n",
-      "Added dataset ProteinInfo (716c5707-1ce7-4e67-8d38-7831b77f0999)\n",
-      "Added dataset ProteinInfo (da052e60-3d00-4b82-b13b-05865561cd7f)\n",
-      "Added dataset ProteinInfo (18686461-4773-4445-9b8f-9ff6c2cb3d08)\n",
-      "Added dataset ProteinInfo (4ea0ec73-681f-4d63-9b91-137932904dbc)\n",
-      "Added dataset ProteinInfo (bce894ee-79a5-4f6a-a023-edf5e572c966)\n",
-      "Added dataset ProteinInfo (96f4d45d-d479-45db-bc47-776cd48bfd3b)\n",
-      "Added dataset ProteinInfo (0d225556-93a7-462a-a911-f375aa846c28)\n",
-      "Added dataset ProteinInfo (1d4ba9f1-1cfe-4224-86b0-b7e232b6656a)\n",
-      "Added dataset ProteinInfo (6a2dc829-30ec-4405-8127-ec4489411bac)\n",
-      "Added dataset ProteinInfo (cc561673-ca13-4fde-af6b-195361f93bd0)\n",
-      "Added dataset ProteinInfo (6d5bc926-68e7-4f5f-973d-e9ad570ab5bb)\n",
-      "Added dataset ProteinInfo (da0d28c4-2948-4aa9-9b16-ec7fc22698ec)\n",
-      "Added dataset ProteinInfo (99fded3e-d63d-49cc-a353-da3faff7a39f)\n",
-      "Added dataset ProteinInfo (b91a6b4f-5af9-4510-a3c9-74be6aa32ad4)\n",
-      "Added dataset ProteinInfo (1bbf120d-2a4f-47a8-880d-77c4f2771b69)\n",
-      "Added dataset ProteinInfo (e57a42a4-5c60-4cb2-8ff2-85cadfb500eb)\n",
-      "Added dataset ProteinInfo (d1c79250-eb27-4cb5-a7cd-9b04e695da22)\n",
-      "Added dataset ProteinInfo (aff4d025-395d-43d1-9d25-bab16797dd26)\n",
-      "Added dataset ProteinInfo (0e9440b6-8318-4b75-8763-d806b1ad592a)\n",
-      "Added dataset ProteinInfo (27f530a6-d9e1-4655-8e63-a4b10204a6c3)\n",
-      "Added dataset ProteinInfo (601259df-5899-4936-8151-afd32438cef4)\n",
-      "Added dataset ProteinInfo (ebe8d302-d496-4d40-83e0-977ff723be22)\n",
-      "Added dataset ProteinInfo (99016f65-8944-4aab-a4ba-7dbee29087fe)\n",
-      "Added dataset ProteinInfo (8b68abf2-c6dd-4a94-a0b9-071f0d116369)\n",
-      "Added dataset ProteinInfo (bc0e2b9f-c1a3-4458-bb62-5018d9af8a8d)\n",
-      "Added dataset ProteinInfo (2757b1fb-9a07-430f-bacc-2d229f52fb8f)\n",
-      "Added dataset ProteinInfo (3564e427-38fd-4a1c-828b-f7300b1a01fe)\n",
-      "Added dataset ProteinInfo (c0292b0e-6b76-4f05-9ab9-2ee9d84d69bf)\n",
-      "Added dataset ProteinInfo (93225f8e-755e-4f52-b1e1-e92a37cf376b)\n",
-      "Added dataset ProteinInfo (ff9dcc0f-0358-4d4e-b7a7-abf45c76bd21)\n",
-      "Added dataset ProteinInfo (8b4984f4-506f-488a-b488-3f79a0015525)\n",
-      "Added dataset ProteinInfo (649e1713-03f1-4bf7-a01d-d517b6c916cf)\n",
-      "Added dataset ProteinInfo (75613fa8-d2c8-49ce-89b2-a9a42f518546)\n",
-      "Added dataset ProteinInfo (c4923ce7-fbf7-4200-b9a7-bc7ebaef9d01)\n",
-      "Added dataset ProteinInfo (29a0b208-5900-47ba-85ea-d9b623da7a2d)\n",
-      "Added dataset ProteinInfo (e6eea8cb-4734-4762-85e3-a8617f43d1d5)\n",
-      "Added dataset ProteinInfo (286416af-199e-4bc3-92cb-068065e2c549)\n"
-     ]
-    }
-   ],
->>>>>>> e727c555
    "source": [
     "# Insert all blast results into the database\n",
     "db.insert(*blast_results, verbose=True)"
@@ -519,17 +382,12 @@
   },
   {
    "cell_type": "code",
-<<<<<<< HEAD
    "execution_count": 13,
-=======
-   "execution_count": null,
->>>>>>> e727c555
    "metadata": {},
    "outputs": [
     {
      "data": {
       "text/html": [
-<<<<<<< HEAD
        "<pre style=\"white-space:pre;overflow-x:auto;line-height:normal;font-family:Menlo,'DejaVu Sans Mono',consolas,'Courier New',monospace\">┏━━━━━━━━━━━━━━━━━━━━━━━━━┳━━━━━━━━━━━━━┳━━━━━━━━━━━┳━━━━━━━━━┳━━━━━━━━━━━━┳━━━━━━━━━━━┳━━━━━━━━━┳━━━━━━━━━━━━━━━┳━━━━━━━━━━━━┳━━━━━━━━━━━━━━┳━━━━━━━━━━━━━━━━━━━━━━━━━━━━━━━━━━━━━━┳━━━━━━━━━━━━━━━━━━━━━━━━━━━━━━━━━━━━━━┓\n",
        "┃<span style=\"font-weight: bold\"> name                    </span>┃<span style=\"font-weight: bold\"> taxonomy_id </span>┃<span style=\"font-weight: bold\"> domain    </span>┃<span style=\"font-weight: bold\"> kingdom </span>┃<span style=\"font-weight: bold\"> phylum     </span>┃<span style=\"font-weight: bold\"> tax_class </span>┃<span style=\"font-weight: bold\"> order   </span>┃<span style=\"font-weight: bold\"> family        </span>┃<span style=\"font-weight: bold\"> genus      </span>┃<span style=\"font-weight: bold\"> species      </span>┃<span style=\"font-weight: bold\"> ProteinInfo_organism_id              </span>┃<span style=\"font-weight: bold\"> ProteinInfo_id                       </span>┃\n",
        "┡━━━━━━━━━━━━━━━━━━━━━━━━━╇━━━━━━━━━━━━━╇━━━━━━━━━━━╇━━━━━━━━━╇━━━━━━━━━━━━╇━━━━━━━━━━━╇━━━━━━━━━╇━━━━━━━━━━━━━━━╇━━━━━━━━━━━━╇━━━━━━━━━━━━━━╇━━━━━━━━━━━━━━━━━━━━━━━━━━━━━━━━━━━━━━╇━━━━━━━━━━━━━━━━━━━━━━━━━━━━━━━━━━━━━━┩\n",
@@ -570,48 +428,6 @@
       ]
      },
      "execution_count": 13,
-=======
-       "<pre style=\"white-space:pre;overflow-x:auto;line-height:normal;font-family:Menlo,'DejaVu Sans Mono',consolas,'Courier New',monospace\">┏━━━━━━━━━━━━━━━━━━━━━━━━━┳━━━━━━━━━━━━━┳━━━━━━━━━━━┳━━━━━━━━━┳━━━━━━━━━━━━┳━━━━━━━━━━━┳━━━━━━━━━┳━━━━━━━━━━━━━━━┳━━━━━━━━━━━━┳━━━━━━━━━┳━━━━━━━━━━━━━━━━━━━━━━━━━━━━━━━━━━━━━━┳━━━━━━━━━━━━━━━━━━━━━━━━━━━━━━━━━━━━━━┓\n",
-       "┃<span style=\"font-weight: bold\"> name                    </span>┃<span style=\"font-weight: bold\"> taxonomy_id </span>┃<span style=\"font-weight: bold\"> domain    </span>┃<span style=\"font-weight: bold\"> kingdom </span>┃<span style=\"font-weight: bold\"> phylum     </span>┃<span style=\"font-weight: bold\"> tax_class </span>┃<span style=\"font-weight: bold\"> order   </span>┃<span style=\"font-weight: bold\"> family        </span>┃<span style=\"font-weight: bold\"> genus      </span>┃<span style=\"font-weight: bold\"> species </span>┃<span style=\"font-weight: bold\"> ProteinInfo_organism_id              </span>┃<span style=\"font-weight: bold\"> ProteinInfo_id                       </span>┃\n",
-       "┡━━━━━━━━━━━━━━━━━━━━━━━━━╇━━━━━━━━━━━━━╇━━━━━━━━━━━╇━━━━━━━━━╇━━━━━━━━━━━━╇━━━━━━━━━━━╇━━━━━━━━━╇━━━━━━━━━━━━━━━╇━━━━━━━━━━━━╇━━━━━━━━━╇━━━━━━━━━━━━━━━━━━━━━━━━━━━━━━━━━━━━━━╇━━━━━━━━━━━━━━━━━━━━━━━━━━━━━━━━━━━━━━┩\n",
-       "│ <span style=\"color: #7f7f7f; text-decoration-color: #7f7f7f\">string</span>                  │ <span style=\"color: #7f7f7f; text-decoration-color: #7f7f7f\">!string</span>     │ <span style=\"color: #7f7f7f; text-decoration-color: #7f7f7f\">string</span>    │ <span style=\"color: #7f7f7f; text-decoration-color: #7f7f7f\">string</span>  │ <span style=\"color: #7f7f7f; text-decoration-color: #7f7f7f\">string</span>     │ <span style=\"color: #7f7f7f; text-decoration-color: #7f7f7f\">string</span>    │ <span style=\"color: #7f7f7f; text-decoration-color: #7f7f7f\">string</span>  │ <span style=\"color: #7f7f7f; text-decoration-color: #7f7f7f\">string</span>        │ <span style=\"color: #7f7f7f; text-decoration-color: #7f7f7f\">string</span>     │ <span style=\"color: #7f7f7f; text-decoration-color: #7f7f7f\">string</span>  │ <span style=\"color: #7f7f7f; text-decoration-color: #7f7f7f\">!string</span>                              │ <span style=\"color: #7f7f7f; text-decoration-color: #7f7f7f\">string</span>                               │\n",
-       "├─────────────────────────┼─────────────┼───────────┼─────────┼────────────┼───────────┼─────────┼───────────────┼────────────┼─────────┼──────────────────────────────────────┼──────────────────────────────────────┤\n",
-       "│ <span style=\"color: #008000; text-decoration-color: #008000\">Drosophila melanogaster</span> │ <span style=\"color: #008000; text-decoration-color: #008000\">taxon:7227 </span> │ <span style=\"color: #008000; text-decoration-color: #008000\">Eukaryota</span> │ <span style=\"color: #008000; text-decoration-color: #008000\">Metazoa</span> │ <span style=\"color: #008000; text-decoration-color: #008000\">Arthropoda</span> │ <span style=\"color: #008000; text-decoration-color: #008000\">Insecta  </span> │ <span style=\"color: #008000; text-decoration-color: #008000\">Diptera</span> │ <span style=\"color: #008000; text-decoration-color: #008000\">Drosophilidae</span> │ <span style=\"color: #008000; text-decoration-color: #008000\">Drosophila</span> │ <span style=\"color: #7f7f7f; text-decoration-color: #7f7f7f\">NULL</span>    │ <span style=\"color: #008000; text-decoration-color: #008000\">c8a9ea92-4a25-4374-b040-61f643f31288</span> │ <span style=\"color: #008000; text-decoration-color: #008000\">eda0bbaf-0675-43cc-83b1-c2bad4557805</span> │\n",
-       "│ <span style=\"color: #008000; text-decoration-color: #008000\">Drosophila melanogaster</span> │ <span style=\"color: #008000; text-decoration-color: #008000\">taxon:7227 </span> │ <span style=\"color: #008000; text-decoration-color: #008000\">Eukaryota</span> │ <span style=\"color: #008000; text-decoration-color: #008000\">Metazoa</span> │ <span style=\"color: #008000; text-decoration-color: #008000\">Arthropoda</span> │ <span style=\"color: #008000; text-decoration-color: #008000\">Insecta  </span> │ <span style=\"color: #008000; text-decoration-color: #008000\">Diptera</span> │ <span style=\"color: #008000; text-decoration-color: #008000\">Drosophilidae</span> │ <span style=\"color: #008000; text-decoration-color: #008000\">Drosophila</span> │ <span style=\"color: #7f7f7f; text-decoration-color: #7f7f7f\">NULL</span>    │ <span style=\"color: #008000; text-decoration-color: #008000\">2513a143-0ce4-4ca9-8d14-daef3084d6f0</span> │ <span style=\"color: #008000; text-decoration-color: #008000\">d8fc0700-79f5-441b-9bdb-ee5f130ab98e</span> │\n",
-       "│ <span style=\"color: #008000; text-decoration-color: #008000\">Drosophila melanogaster</span> │ <span style=\"color: #008000; text-decoration-color: #008000\">taxon:7227 </span> │ <span style=\"color: #008000; text-decoration-color: #008000\">Eukaryota</span> │ <span style=\"color: #008000; text-decoration-color: #008000\">Metazoa</span> │ <span style=\"color: #008000; text-decoration-color: #008000\">Arthropoda</span> │ <span style=\"color: #008000; text-decoration-color: #008000\">Insecta  </span> │ <span style=\"color: #008000; text-decoration-color: #008000\">Diptera</span> │ <span style=\"color: #008000; text-decoration-color: #008000\">Drosophilidae</span> │ <span style=\"color: #008000; text-decoration-color: #008000\">Drosophila</span> │ <span style=\"color: #7f7f7f; text-decoration-color: #7f7f7f\">NULL</span>    │ <span style=\"color: #008000; text-decoration-color: #008000\">489b8edb-b6cf-43a4-8f49-a3a855be223f</span> │ <span style=\"color: #008000; text-decoration-color: #008000\">1e27e532-bc83-4f63-9ae3-000ccbc27f10</span> │\n",
-       "│ <span style=\"color: #008000; text-decoration-color: #008000\">Drosophila sechellia   </span> │ <span style=\"color: #008000; text-decoration-color: #008000\">taxon:7238 </span> │ <span style=\"color: #008000; text-decoration-color: #008000\">Eukaryota</span> │ <span style=\"color: #008000; text-decoration-color: #008000\">Metazoa</span> │ <span style=\"color: #008000; text-decoration-color: #008000\">Arthropoda</span> │ <span style=\"color: #008000; text-decoration-color: #008000\">Insecta  </span> │ <span style=\"color: #008000; text-decoration-color: #008000\">Diptera</span> │ <span style=\"color: #008000; text-decoration-color: #008000\">Drosophilidae</span> │ <span style=\"color: #008000; text-decoration-color: #008000\">Drosophila</span> │ <span style=\"color: #7f7f7f; text-decoration-color: #7f7f7f\">NULL</span>    │ <span style=\"color: #008000; text-decoration-color: #008000\">ebd75b3a-c599-41da-bc11-c5d7f73b499c</span> │ <span style=\"color: #008000; text-decoration-color: #008000\">5eeafb15-39fb-4365-bce0-450683dd12f8</span> │\n",
-       "│ <span style=\"color: #008000; text-decoration-color: #008000\">Drosophila simulans    </span> │ <span style=\"color: #008000; text-decoration-color: #008000\">taxon:7240 </span> │ <span style=\"color: #008000; text-decoration-color: #008000\">Eukaryota</span> │ <span style=\"color: #008000; text-decoration-color: #008000\">Metazoa</span> │ <span style=\"color: #008000; text-decoration-color: #008000\">Arthropoda</span> │ <span style=\"color: #008000; text-decoration-color: #008000\">Insecta  </span> │ <span style=\"color: #008000; text-decoration-color: #008000\">Diptera</span> │ <span style=\"color: #008000; text-decoration-color: #008000\">Drosophilidae</span> │ <span style=\"color: #008000; text-decoration-color: #008000\">Drosophila</span> │ <span style=\"color: #7f7f7f; text-decoration-color: #7f7f7f\">NULL</span>    │ <span style=\"color: #008000; text-decoration-color: #008000\">d0c8ea33-c66e-4f70-b522-427149da6c6a</span> │ <span style=\"color: #008000; text-decoration-color: #008000\">716c5707-1ce7-4e67-8d38-7831b77f0999</span> │\n",
-       "│ <span style=\"color: #008000; text-decoration-color: #008000\">Drosophila melanogaster</span> │ <span style=\"color: #008000; text-decoration-color: #008000\">taxon:7227 </span> │ <span style=\"color: #008000; text-decoration-color: #008000\">Eukaryota</span> │ <span style=\"color: #008000; text-decoration-color: #008000\">Metazoa</span> │ <span style=\"color: #008000; text-decoration-color: #008000\">Arthropoda</span> │ <span style=\"color: #008000; text-decoration-color: #008000\">Insecta  </span> │ <span style=\"color: #008000; text-decoration-color: #008000\">Diptera</span> │ <span style=\"color: #008000; text-decoration-color: #008000\">Drosophilidae</span> │ <span style=\"color: #008000; text-decoration-color: #008000\">Drosophila</span> │ <span style=\"color: #7f7f7f; text-decoration-color: #7f7f7f\">NULL</span>    │ <span style=\"color: #008000; text-decoration-color: #008000\">e2af931e-d0a7-46c2-8825-c3dd861f2f0e</span> │ <span style=\"color: #008000; text-decoration-color: #008000\">da052e60-3d00-4b82-b13b-05865561cd7f</span> │\n",
-       "│ <span style=\"color: #008000; text-decoration-color: #008000\">Drosophila erecta      </span> │ <span style=\"color: #008000; text-decoration-color: #008000\">taxon:7220 </span> │ <span style=\"color: #008000; text-decoration-color: #008000\">Eukaryota</span> │ <span style=\"color: #008000; text-decoration-color: #008000\">Metazoa</span> │ <span style=\"color: #008000; text-decoration-color: #008000\">Arthropoda</span> │ <span style=\"color: #008000; text-decoration-color: #008000\">Insecta  </span> │ <span style=\"color: #008000; text-decoration-color: #008000\">Diptera</span> │ <span style=\"color: #008000; text-decoration-color: #008000\">Drosophilidae</span> │ <span style=\"color: #008000; text-decoration-color: #008000\">Drosophila</span> │ <span style=\"color: #7f7f7f; text-decoration-color: #7f7f7f\">NULL</span>    │ <span style=\"color: #008000; text-decoration-color: #008000\">d54f2216-e3da-46bb-9179-8c8756cfbefd</span> │ <span style=\"color: #008000; text-decoration-color: #008000\">18686461-4773-4445-9b8f-9ff6c2cb3d08</span> │\n",
-       "│ <span style=\"color: #008000; text-decoration-color: #008000\">Drosophila yakuba      </span> │ <span style=\"color: #008000; text-decoration-color: #008000\">taxon:7245 </span> │ <span style=\"color: #008000; text-decoration-color: #008000\">Eukaryota</span> │ <span style=\"color: #008000; text-decoration-color: #008000\">Metazoa</span> │ <span style=\"color: #008000; text-decoration-color: #008000\">Arthropoda</span> │ <span style=\"color: #008000; text-decoration-color: #008000\">Insecta  </span> │ <span style=\"color: #008000; text-decoration-color: #008000\">Diptera</span> │ <span style=\"color: #008000; text-decoration-color: #008000\">Drosophilidae</span> │ <span style=\"color: #008000; text-decoration-color: #008000\">Drosophila</span> │ <span style=\"color: #7f7f7f; text-decoration-color: #7f7f7f\">NULL</span>    │ <span style=\"color: #008000; text-decoration-color: #008000\">0bdfe84c-51dd-4d18-85f7-a45e5f314a23</span> │ <span style=\"color: #008000; text-decoration-color: #008000\">4ea0ec73-681f-4d63-9b91-137932904dbc</span> │\n",
-       "│ <span style=\"color: #008000; text-decoration-color: #008000\">Drosophila melanogaster</span> │ <span style=\"color: #008000; text-decoration-color: #008000\">taxon:7227 </span> │ <span style=\"color: #008000; text-decoration-color: #008000\">Eukaryota</span> │ <span style=\"color: #008000; text-decoration-color: #008000\">Metazoa</span> │ <span style=\"color: #008000; text-decoration-color: #008000\">Arthropoda</span> │ <span style=\"color: #008000; text-decoration-color: #008000\">Insecta  </span> │ <span style=\"color: #008000; text-decoration-color: #008000\">Diptera</span> │ <span style=\"color: #008000; text-decoration-color: #008000\">Drosophilidae</span> │ <span style=\"color: #008000; text-decoration-color: #008000\">Drosophila</span> │ <span style=\"color: #7f7f7f; text-decoration-color: #7f7f7f\">NULL</span>    │ <span style=\"color: #008000; text-decoration-color: #008000\">d25ae0af-4383-4e32-a02c-af9327ff12f9</span> │ <span style=\"color: #008000; text-decoration-color: #008000\">bce894ee-79a5-4f6a-a023-edf5e572c966</span> │\n",
-       "│ <span style=\"color: #008000; text-decoration-color: #008000\">Drosophila teissieri   </span> │ <span style=\"color: #008000; text-decoration-color: #008000\">taxon:7243 </span> │ <span style=\"color: #008000; text-decoration-color: #008000\">Eukaryota</span> │ <span style=\"color: #008000; text-decoration-color: #008000\">Metazoa</span> │ <span style=\"color: #008000; text-decoration-color: #008000\">Arthropoda</span> │ <span style=\"color: #008000; text-decoration-color: #008000\">Insecta  </span> │ <span style=\"color: #008000; text-decoration-color: #008000\">Diptera</span> │ <span style=\"color: #008000; text-decoration-color: #008000\">Drosophilidae</span> │ <span style=\"color: #008000; text-decoration-color: #008000\">Drosophila</span> │ <span style=\"color: #7f7f7f; text-decoration-color: #7f7f7f\">NULL</span>    │ <span style=\"color: #008000; text-decoration-color: #008000\">3e0ef82a-cf6a-4f5b-a4b8-b4a82da9f088</span> │ <span style=\"color: #008000; text-decoration-color: #008000\">96f4d45d-d479-45db-bc47-776cd48bfd3b</span> │\n",
-       "│ <span style=\"color: #7f7f7f; text-decoration-color: #7f7f7f\">…</span>                       │ <span style=\"color: #7f7f7f; text-decoration-color: #7f7f7f\">…</span>           │ <span style=\"color: #7f7f7f; text-decoration-color: #7f7f7f\">…</span>         │ <span style=\"color: #7f7f7f; text-decoration-color: #7f7f7f\">…</span>       │ <span style=\"color: #7f7f7f; text-decoration-color: #7f7f7f\">…</span>          │ <span style=\"color: #7f7f7f; text-decoration-color: #7f7f7f\">…</span>         │ <span style=\"color: #7f7f7f; text-decoration-color: #7f7f7f\">…</span>       │ <span style=\"color: #7f7f7f; text-decoration-color: #7f7f7f\">…</span>             │ <span style=\"color: #7f7f7f; text-decoration-color: #7f7f7f\">…</span>          │ <span style=\"color: #7f7f7f; text-decoration-color: #7f7f7f\">…</span>       │ <span style=\"color: #7f7f7f; text-decoration-color: #7f7f7f\">…</span>                                    │ <span style=\"color: #7f7f7f; text-decoration-color: #7f7f7f\">…</span>                                    │\n",
-       "└─────────────────────────┴─────────────┴───────────┴─────────┴────────────┴───────────┴─────────┴───────────────┴────────────┴─────────┴──────────────────────────────────────┴──────────────────────────────────────┘\n",
-       "</pre>\n"
-      ],
-      "text/plain": [
-       "┏━━━━━━━━━━━━━━━━━━━━━━━━━┳━━━━━━━━━━━━━┳━━━━━━━━━━━┳━━━━━━━━━┳━━━━━━━━━━━━┳━━━━━━━━━━━┳━━━━━━━━━┳━━━━━━━━━━━━━━━┳━━━━━━━━━━━━┳━━━━━━━━━┳━━━━━━━━━━━━━━━━━━━━━━━━━━━━━━━━━━━━━━┳━━━━━━━━━━━━━━━━━━━━━━━━━━━━━━━━━━━━━━┓\n",
-       "┃\u001b[1m \u001b[0m\u001b[1mname\u001b[0m\u001b[1m                   \u001b[0m\u001b[1m \u001b[0m┃\u001b[1m \u001b[0m\u001b[1mtaxonomy_id\u001b[0m\u001b[1m \u001b[0m┃\u001b[1m \u001b[0m\u001b[1mdomain\u001b[0m\u001b[1m   \u001b[0m\u001b[1m \u001b[0m┃\u001b[1m \u001b[0m\u001b[1mkingdom\u001b[0m\u001b[1m \u001b[0m┃\u001b[1m \u001b[0m\u001b[1mphylum\u001b[0m\u001b[1m    \u001b[0m\u001b[1m \u001b[0m┃\u001b[1m \u001b[0m\u001b[1mtax_class\u001b[0m\u001b[1m \u001b[0m┃\u001b[1m \u001b[0m\u001b[1morder\u001b[0m\u001b[1m  \u001b[0m\u001b[1m \u001b[0m┃\u001b[1m \u001b[0m\u001b[1mfamily\u001b[0m\u001b[1m       \u001b[0m\u001b[1m \u001b[0m┃\u001b[1m \u001b[0m\u001b[1mgenus\u001b[0m\u001b[1m     \u001b[0m\u001b[1m \u001b[0m┃\u001b[1m \u001b[0m\u001b[1mspecies\u001b[0m\u001b[1m \u001b[0m┃\u001b[1m \u001b[0m\u001b[1mProteinInfo_organism_id\u001b[0m\u001b[1m             \u001b[0m\u001b[1m \u001b[0m┃\u001b[1m \u001b[0m\u001b[1mProteinInfo_id\u001b[0m\u001b[1m                      \u001b[0m\u001b[1m \u001b[0m┃\n",
-       "┡━━━━━━━━━━━━━━━━━━━━━━━━━╇━━━━━━━━━━━━━╇━━━━━━━━━━━╇━━━━━━━━━╇━━━━━━━━━━━━╇━━━━━━━━━━━╇━━━━━━━━━╇━━━━━━━━━━━━━━━╇━━━━━━━━━━━━╇━━━━━━━━━╇━━━━━━━━━━━━━━━━━━━━━━━━━━━━━━━━━━━━━━╇━━━━━━━━━━━━━━━━━━━━━━━━━━━━━━━━━━━━━━┩\n",
-       "│ \u001b[2mstring\u001b[0m                  │ \u001b[2m!string\u001b[0m     │ \u001b[2mstring\u001b[0m    │ \u001b[2mstring\u001b[0m  │ \u001b[2mstring\u001b[0m     │ \u001b[2mstring\u001b[0m    │ \u001b[2mstring\u001b[0m  │ \u001b[2mstring\u001b[0m        │ \u001b[2mstring\u001b[0m     │ \u001b[2mstring\u001b[0m  │ \u001b[2m!string\u001b[0m                              │ \u001b[2mstring\u001b[0m                               │\n",
-       "├─────────────────────────┼─────────────┼───────────┼─────────┼────────────┼───────────┼─────────┼───────────────┼────────────┼─────────┼──────────────────────────────────────┼──────────────────────────────────────┤\n",
-       "│ \u001b[32mDrosophila melanogaster\u001b[0m │ \u001b[32mtaxon:7227 \u001b[0m │ \u001b[32mEukaryota\u001b[0m │ \u001b[32mMetazoa\u001b[0m │ \u001b[32mArthropoda\u001b[0m │ \u001b[32mInsecta  \u001b[0m │ \u001b[32mDiptera\u001b[0m │ \u001b[32mDrosophilidae\u001b[0m │ \u001b[32mDrosophila\u001b[0m │ \u001b[2mNULL\u001b[0m    │ \u001b[32mc8a9ea92-4a25-4374-b040-61f643f31288\u001b[0m │ \u001b[32meda0bbaf-0675-43cc-83b1-c2bad4557805\u001b[0m │\n",
-       "│ \u001b[32mDrosophila melanogaster\u001b[0m │ \u001b[32mtaxon:7227 \u001b[0m │ \u001b[32mEukaryota\u001b[0m │ \u001b[32mMetazoa\u001b[0m │ \u001b[32mArthropoda\u001b[0m │ \u001b[32mInsecta  \u001b[0m │ \u001b[32mDiptera\u001b[0m │ \u001b[32mDrosophilidae\u001b[0m │ \u001b[32mDrosophila\u001b[0m │ \u001b[2mNULL\u001b[0m    │ \u001b[32m2513a143-0ce4-4ca9-8d14-daef3084d6f0\u001b[0m │ \u001b[32md8fc0700-79f5-441b-9bdb-ee5f130ab98e\u001b[0m │\n",
-       "│ \u001b[32mDrosophila melanogaster\u001b[0m │ \u001b[32mtaxon:7227 \u001b[0m │ \u001b[32mEukaryota\u001b[0m │ \u001b[32mMetazoa\u001b[0m │ \u001b[32mArthropoda\u001b[0m │ \u001b[32mInsecta  \u001b[0m │ \u001b[32mDiptera\u001b[0m │ \u001b[32mDrosophilidae\u001b[0m │ \u001b[32mDrosophila\u001b[0m │ \u001b[2mNULL\u001b[0m    │ \u001b[32m489b8edb-b6cf-43a4-8f49-a3a855be223f\u001b[0m │ \u001b[32m1e27e532-bc83-4f63-9ae3-000ccbc27f10\u001b[0m │\n",
-       "│ \u001b[32mDrosophila sechellia   \u001b[0m │ \u001b[32mtaxon:7238 \u001b[0m │ \u001b[32mEukaryota\u001b[0m │ \u001b[32mMetazoa\u001b[0m │ \u001b[32mArthropoda\u001b[0m │ \u001b[32mInsecta  \u001b[0m │ \u001b[32mDiptera\u001b[0m │ \u001b[32mDrosophilidae\u001b[0m │ \u001b[32mDrosophila\u001b[0m │ \u001b[2mNULL\u001b[0m    │ \u001b[32mebd75b3a-c599-41da-bc11-c5d7f73b499c\u001b[0m │ \u001b[32m5eeafb15-39fb-4365-bce0-450683dd12f8\u001b[0m │\n",
-       "│ \u001b[32mDrosophila simulans    \u001b[0m │ \u001b[32mtaxon:7240 \u001b[0m │ \u001b[32mEukaryota\u001b[0m │ \u001b[32mMetazoa\u001b[0m │ \u001b[32mArthropoda\u001b[0m │ \u001b[32mInsecta  \u001b[0m │ \u001b[32mDiptera\u001b[0m │ \u001b[32mDrosophilidae\u001b[0m │ \u001b[32mDrosophila\u001b[0m │ \u001b[2mNULL\u001b[0m    │ \u001b[32md0c8ea33-c66e-4f70-b522-427149da6c6a\u001b[0m │ \u001b[32m716c5707-1ce7-4e67-8d38-7831b77f0999\u001b[0m │\n",
-       "│ \u001b[32mDrosophila melanogaster\u001b[0m │ \u001b[32mtaxon:7227 \u001b[0m │ \u001b[32mEukaryota\u001b[0m │ \u001b[32mMetazoa\u001b[0m │ \u001b[32mArthropoda\u001b[0m │ \u001b[32mInsecta  \u001b[0m │ \u001b[32mDiptera\u001b[0m │ \u001b[32mDrosophilidae\u001b[0m │ \u001b[32mDrosophila\u001b[0m │ \u001b[2mNULL\u001b[0m    │ \u001b[32me2af931e-d0a7-46c2-8825-c3dd861f2f0e\u001b[0m │ \u001b[32mda052e60-3d00-4b82-b13b-05865561cd7f\u001b[0m │\n",
-       "│ \u001b[32mDrosophila erecta      \u001b[0m │ \u001b[32mtaxon:7220 \u001b[0m │ \u001b[32mEukaryota\u001b[0m │ \u001b[32mMetazoa\u001b[0m │ \u001b[32mArthropoda\u001b[0m │ \u001b[32mInsecta  \u001b[0m │ \u001b[32mDiptera\u001b[0m │ \u001b[32mDrosophilidae\u001b[0m │ \u001b[32mDrosophila\u001b[0m │ \u001b[2mNULL\u001b[0m    │ \u001b[32md54f2216-e3da-46bb-9179-8c8756cfbefd\u001b[0m │ \u001b[32m18686461-4773-4445-9b8f-9ff6c2cb3d08\u001b[0m │\n",
-       "│ \u001b[32mDrosophila yakuba      \u001b[0m │ \u001b[32mtaxon:7245 \u001b[0m │ \u001b[32mEukaryota\u001b[0m │ \u001b[32mMetazoa\u001b[0m │ \u001b[32mArthropoda\u001b[0m │ \u001b[32mInsecta  \u001b[0m │ \u001b[32mDiptera\u001b[0m │ \u001b[32mDrosophilidae\u001b[0m │ \u001b[32mDrosophila\u001b[0m │ \u001b[2mNULL\u001b[0m    │ \u001b[32m0bdfe84c-51dd-4d18-85f7-a45e5f314a23\u001b[0m │ \u001b[32m4ea0ec73-681f-4d63-9b91-137932904dbc\u001b[0m │\n",
-       "│ \u001b[32mDrosophila melanogaster\u001b[0m │ \u001b[32mtaxon:7227 \u001b[0m │ \u001b[32mEukaryota\u001b[0m │ \u001b[32mMetazoa\u001b[0m │ \u001b[32mArthropoda\u001b[0m │ \u001b[32mInsecta  \u001b[0m │ \u001b[32mDiptera\u001b[0m │ \u001b[32mDrosophilidae\u001b[0m │ \u001b[32mDrosophila\u001b[0m │ \u001b[2mNULL\u001b[0m    │ \u001b[32md25ae0af-4383-4e32-a02c-af9327ff12f9\u001b[0m │ \u001b[32mbce894ee-79a5-4f6a-a023-edf5e572c966\u001b[0m │\n",
-       "│ \u001b[32mDrosophila teissieri   \u001b[0m │ \u001b[32mtaxon:7243 \u001b[0m │ \u001b[32mEukaryota\u001b[0m │ \u001b[32mMetazoa\u001b[0m │ \u001b[32mArthropoda\u001b[0m │ \u001b[32mInsecta  \u001b[0m │ \u001b[32mDiptera\u001b[0m │ \u001b[32mDrosophilidae\u001b[0m │ \u001b[32mDrosophila\u001b[0m │ \u001b[2mNULL\u001b[0m    │ \u001b[32m3e0ef82a-cf6a-4f5b-a4b8-b4a82da9f088\u001b[0m │ \u001b[32m96f4d45d-d479-45db-bc47-776cd48bfd3b\u001b[0m │\n",
-       "│ \u001b[2m…\u001b[0m                       │ \u001b[2m…\u001b[0m           │ \u001b[2m…\u001b[0m         │ \u001b[2m…\u001b[0m       │ \u001b[2m…\u001b[0m          │ \u001b[2m…\u001b[0m         │ \u001b[2m…\u001b[0m       │ \u001b[2m…\u001b[0m             │ \u001b[2m…\u001b[0m          │ \u001b[2m…\u001b[0m       │ \u001b[2m…\u001b[0m                                    │ \u001b[2m…\u001b[0m                                    │\n",
-       "└─────────────────────────┴─────────────┴───────────┴─────────┴────────────┴───────────┴─────────┴───────────────┴────────────┴─────────┴──────────────────────────────────────┴──────────────────────────────────────┘"
-      ]
-     },
-     "execution_count": 30,
->>>>>>> e727c555
      "metadata": {},
      "output_type": "execute_result"
     }
@@ -622,11 +438,7 @@
   },
   {
    "cell_type": "code",
-<<<<<<< HEAD
    "execution_count": 14,
-=======
-   "execution_count": null,
->>>>>>> e727c555
    "metadata": {},
    "outputs": [
     {
