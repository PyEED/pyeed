from typing import Dict, Optional
from uuid import uuid4

import sdRDM
from lxml.etree import _Element
from pydantic import PrivateAttr, model_validator
from pydantic_xml import attr, element
from sdRDM.base.listplus import ListPlus
from sdRDM.tools.utils import elem2dict


class AbstractAnnotation(
    sdRDM.DataModel,
    search_mode="unordered",
):
    """"""

    id: Optional[str] = attr(
        name="id",
        alias="@id",
        description="Unique identifier of the given object.",
        default_factory=lambda: str(uuid4()),
    )

    url: Optional[str] = element(
        description="URI of the annotation.",
        default=None,
        tag="url",
        json_schema_extra=dict(
            term="http://semanticscience.org/resource/SIO_000811",
        ),
    )

    accession_id: Optional[str] = element(
        description="Accession ID of the annotation.",
        default=None,
        tag="accession_id",
        json_schema_extra=dict(
            term="http://semanticscience.org/resource/SIO_000675",
        ),
    )

    name: Optional[str] = element(
        description="A name of a sequence feature, e.g. the name of a feature",
        default=None,
        tag="name",
        json_schema_extra=dict(),
    )

    _repo: Optional[str] = PrivateAttr(default="https://github.com/PyEED/pyeed")
    _commit: Optional[str] = PrivateAttr(
<<<<<<< HEAD
        default="8da75aca636c58440eb994fddf740e25eb3e0d87"
=======
        default="72d2203f2e3ce4b319b29fa0d2f146b5eead7b00"
>>>>>>> 4eb2bafb
    )

    _raw_xml_data: Dict = PrivateAttr(default_factory=dict)

    @model_validator(mode="after")
    def _parse_raw_xml_data(self):
        for attr, value in self:
            if isinstance(value, (ListPlus, list)) and all(
                isinstance(i, _Element) for i in value
            ):
                self._raw_xml_data[attr] = [elem2dict(i) for i in value]
            elif isinstance(value, _Element):
                self._raw_xml_data[attr] = elem2dict(value)

        return self<|MERGE_RESOLUTION|>--- conflicted
+++ resolved
@@ -49,11 +49,8 @@
 
     _repo: Optional[str] = PrivateAttr(default="https://github.com/PyEED/pyeed")
     _commit: Optional[str] = PrivateAttr(
-<<<<<<< HEAD
-        default="8da75aca636c58440eb994fddf740e25eb3e0d87"
-=======
         default="72d2203f2e3ce4b319b29fa0d2f146b5eead7b00"
->>>>>>> 4eb2bafb
+
     )
 
     _raw_xml_data: Dict = PrivateAttr(default_factory=dict)
