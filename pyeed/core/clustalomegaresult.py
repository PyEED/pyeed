from typing import Dict, Optional
from uuid import uuid4

from lxml.etree import _Element
from pydantic import PrivateAttr, model_validator
from pydantic_xml import attr, element
from sdRDM.base.listplus import ListPlus
from sdRDM.tools.utils import elem2dict

from .alignmentresult import AlignmentResult


class ClustalOmegaResult(
    AlignmentResult,
    search_mode="unordered",
):
    """"""

    id: Optional[str] = attr(
        name="id",
        alias="@id",
        description="Unique identifier of the given object.",
        default_factory=lambda: str(uuid4()),
    )

    version: Optional[str] = element(
        description="Version of the Clustal Omega software",
        default=None,
        tag="version",
        json_schema_extra=dict(),
    )

    _repo: Optional[str] = PrivateAttr(default="https://github.com/PyEED/pyeed")
    _commit: Optional[str] = PrivateAttr(
<<<<<<< HEAD
        default="b926bfec3aa1ec45a5614cf6ac4a546252dd384c"
=======
        default="72d2203f2e3ce4b319b29fa0d2f146b5eead7b00"
>>>>>>> 4a78e3f4
    )

    _raw_xml_data: Dict = PrivateAttr(default_factory=dict)

    @model_validator(mode="after")
    def _parse_raw_xml_data(self):
        for attr, value in self:
            if isinstance(value, (ListPlus, list)) and all(
                isinstance(i, _Element) for i in value
            ):
                self._raw_xml_data[attr] = [elem2dict(i) for i in value]
            elif isinstance(value, _Element):
                self._raw_xml_data[attr] = elem2dict(value)

        return self<|MERGE_RESOLUTION|>--- conflicted
+++ resolved
@@ -32,11 +32,7 @@
 
     _repo: Optional[str] = PrivateAttr(default="https://github.com/PyEED/pyeed")
     _commit: Optional[str] = PrivateAttr(
-<<<<<<< HEAD
-        default="b926bfec3aa1ec45a5614cf6ac4a546252dd384c"
-=======
         default="72d2203f2e3ce4b319b29fa0d2f146b5eead7b00"
->>>>>>> 4a78e3f4
     )
 
     _raw_xml_data: Dict = PrivateAttr(default_factory=dict)
