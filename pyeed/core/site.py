from typing import Dict, List, Optional
from uuid import uuid4

from lxml.etree import _Element
from pydantic import PrivateAttr, model_validator
from pydantic_xml import attr, element
from sdRDM.base.listplus import ListPlus
from sdRDM.tools.utils import elem2dict

from .abstractannotation import AbstractAnnotation


class Site(
    AbstractAnnotation,
    search_mode="unordered",
):
    """Position(s) constituting a site within a sequence."""

    id: Optional[str] = attr(
        name="id",
        alias="@id",
        description="Unique identifier of the given object.",
        default_factory=lambda: str(uuid4()),
    )

    positions: List[int] = element(
        description="Position of the site(s) within the sequence.",
        default_factory=ListPlus,
        tag="positions",
        json_schema_extra=dict(
            multiple=True,
            term="http://edamontology.org/data_1016",
        ),
    )

    _repo: Optional[str] = PrivateAttr(default="https://github.com/PyEED/pyeed")
    _commit: Optional[str] = PrivateAttr(
<<<<<<< HEAD
        default="7da344c92b6a3a45e387eb9947755ed64094c455"
=======
        default="935e9b5cb924657615539e6d4813287fea72ff35"
>>>>>>> 19faadb9
    )

    _raw_xml_data: Dict = PrivateAttr(default_factory=dict)

    @model_validator(mode="after")
    def _parse_raw_xml_data(self):
        for attr, value in self:
            if isinstance(value, (ListPlus, list)) and all(
                isinstance(i, _Element) for i in value
            ):
                self._raw_xml_data[attr] = [elem2dict(i) for i in value]
            elif isinstance(value, _Element):
                self._raw_xml_data[attr] = elem2dict(value)

        return self<|MERGE_RESOLUTION|>--- conflicted
+++ resolved
@@ -35,11 +35,7 @@
 
     _repo: Optional[str] = PrivateAttr(default="https://github.com/PyEED/pyeed")
     _commit: Optional[str] = PrivateAttr(
-<<<<<<< HEAD
-        default="7da344c92b6a3a45e387eb9947755ed64094c455"
-=======
         default="935e9b5cb924657615539e6d4813287fea72ff35"
->>>>>>> 19faadb9
     )
 
     _raw_xml_data: Dict = PrivateAttr(default_factory=dict)
