from typing import Dict, List, Optional
from uuid import uuid4

from lxml.etree import _Element
from pydantic import PrivateAttr, model_validator
from pydantic_xml import attr, element
from sdRDM.base.listplus import ListPlus
from sdRDM.tools.utils import elem2dict

from .abstractannotation import AbstractAnnotation


class Site(
    AbstractAnnotation,
    search_mode="unordered",
):
    """Position(s) constituting a site within a sequence."""

    id: Optional[str] = attr(
        name="id",
        alias="@id",
        description="Unique identifier of the given object.",
        default_factory=lambda: str(uuid4()),
    )

    positions: List[int] = element(
        description="Position of the site(s) within the sequence.",
        default_factory=ListPlus,
        tag="positions",
        json_schema_extra=dict(
            multiple=True,
            term="http://edamontology.org/data_1016",
        ),
    )

    _repo: Optional[str] = PrivateAttr(default="https://github.com/PyEED/pyeed")
    _commit: Optional[str] = PrivateAttr(
<<<<<<< HEAD
        default="09207e10bb1bfb6e6916b6ef62932c6b08209190"
=======
        default="34eec88e986aa525aa9515b66d1b4d0aa46e71d3"
>>>>>>> 98fdfed9
    )

    _raw_xml_data: Dict = PrivateAttr(default_factory=dict)

    @model_validator(mode="after")
    def _parse_raw_xml_data(self):
        for attr, value in self:
            if isinstance(value, (ListPlus, list)) and all(
                isinstance(i, _Element) for i in value
            ):
                self._raw_xml_data[attr] = [elem2dict(i) for i in value]
            elif isinstance(value, _Element):
                self._raw_xml_data[attr] = elem2dict(value)

        return self<|MERGE_RESOLUTION|>--- conflicted
+++ resolved
@@ -35,11 +35,7 @@
 
     _repo: Optional[str] = PrivateAttr(default="https://github.com/PyEED/pyeed")
     _commit: Optional[str] = PrivateAttr(
-<<<<<<< HEAD
-        default="09207e10bb1bfb6e6916b6ef62932c6b08209190"
-=======
         default="34eec88e986aa525aa9515b66d1b4d0aa46e71d3"
->>>>>>> 98fdfed9
     )
 
     _raw_xml_data: Dict = PrivateAttr(default_factory=dict)
