from typing import Dict, Optional
from uuid import uuid4

import sdRDM
from lxml.etree import _Element
from pydantic import PrivateAttr, model_validator
from pydantic_xml import attr, element
from sdRDM.base.listplus import ListPlus
from sdRDM.tools.utils import elem2dict


class Organism(
    sdRDM.DataModel,
    search_mode="unordered",
):
    """Description of an organism 🦠."""

    id: Optional[str] = attr(
        name="id",
        alias="@id",
        description="Unique identifier of the given object.",
        default_factory=lambda: str(uuid4()),
    )

    taxonomy_id: int = element(
        description=(
            "A stable unique identifier for each taxon (for a species, a family, an"
            " order, or any other group in the NCBI taxonomy database."
        ),
        tag="taxonomy_id",
        json_schema_extra=dict(
            term="http://edamontology.org/data_1179",
        ),
    )

    name: Optional[str] = element(
        description="The name of an organism (or group of organisms).",
        default=None,
        tag="name",
        json_schema_extra=dict(
            term="http://edamontology.org/data_2909",
        ),
    )

    domain: Optional[str] = element(
        description="Domain of the organism",
        default=None,
        tag="domain",
        json_schema_extra=dict(),
    )

    kingdom: Optional[str] = element(
        description="Kingdom of the organism",
        default=None,
        tag="kingdom",
        json_schema_extra=dict(
            term="http://edamontology.org/data_1044",
        ),
    )

    phylum: Optional[str] = element(
        description="Phylum of the organism",
        default=None,
        tag="phylum",
        json_schema_extra=dict(),
    )

    tax_class: Optional[str] = element(
        description="Class of the organism",
        default=None,
        tag="tax_class",
        json_schema_extra=dict(),
    )

    order: Optional[str] = element(
        description="Order of the organism",
        default=None,
        tag="order",
        json_schema_extra=dict(),
    )

    family: Optional[str] = element(
        description="The name of a family of organism.",
        default=None,
        tag="family",
        json_schema_extra=dict(
            term="http://edamontology.org/data_2732",
        ),
    )

    genus: Optional[str] = element(
        description="The name of a genus of organism.",
        default=None,
        tag="genus",
        json_schema_extra=dict(
            term="http://edamontology.org/data_1870",
        ),
    )

    species: Optional[str] = element(
        description="The name of a species (typically a taxonomic group) of organism.",
        default=None,
        tag="species",
        json_schema_extra=dict(
            term="http://edamontology.org/data_1045",
        ),
    )

    _repo: Optional[str] = PrivateAttr(default="https://github.com/PyEED/pyeed")
    _commit: Optional[str] = PrivateAttr(
<<<<<<< HEAD
        default="a36e97c01e913e64e9f0b66c61cb3008ba703e60"
=======
        default="7fc48104cc47e0f9181354c2a50eaca56f0fb2cc"
>>>>>>> 207228ac
    )

    _raw_xml_data: Dict = PrivateAttr(default_factory=dict)

    @model_validator(mode="after")
    def _parse_raw_xml_data(self):
        for attr, value in self:
            if isinstance(value, (ListPlus, list)) and all(
                isinstance(i, _Element) for i in value
            ):
                self._raw_xml_data[attr] = [elem2dict(i) for i in value]
            elif isinstance(value, _Element):
                self._raw_xml_data[attr] = elem2dict(value)

        return self<|MERGE_RESOLUTION|>--- conflicted
+++ resolved
@@ -108,11 +108,7 @@
 
     _repo: Optional[str] = PrivateAttr(default="https://github.com/PyEED/pyeed")
     _commit: Optional[str] = PrivateAttr(
-<<<<<<< HEAD
-        default="a36e97c01e913e64e9f0b66c61cb3008ba703e60"
-=======
         default="7fc48104cc47e0f9181354c2a50eaca56f0fb2cc"
->>>>>>> 207228ac
     )
 
     _raw_xml_data: Dict = PrivateAttr(default_factory=dict)
