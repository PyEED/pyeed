from ..tools.clustalo import ClustalOmega
from .abstract_aligner import AbstractAligner
<<<<<<< HEAD

# from .hmm import HMM
=======
from .hmm import HMM
from .msa import MSA
>>>>>>> 207228ac
from .pairwise import PairwiseAligner<|MERGE_RESOLUTION|>--- conflicted
+++ resolved
@@ -1,10 +1,4 @@
-from ..tools.clustalo import ClustalOmega
 from .abstract_aligner import AbstractAligner
-<<<<<<< HEAD
-
-# from .hmm import HMM
-=======
 from .hmm import HMM
 from .msa import MSA
->>>>>>> 207228ac
 from .pairwise import PairwiseAligner