--- conflicted
+++ resolved
@@ -48,12 +48,9 @@
             return httpx.post(self._service_url, files=file, timeout=600)
 
         except httpx.ConnectError as connect_error:
-<<<<<<< HEAD
-            if connect_error.__context__.args[0].errno == 8 or connect_error.__context__.args[0].errno == -3:
-=======
+
             error_number = connect_error.__context__.args[0].errno           
             if error_number == 8 or error_number == -3:
->>>>>>> 4eb2bafb
                 self._service_url = self._service_url.replace("clustalo", "localhost")
                 try:
                     return httpx.post(self._service_url, files=file, timeout=600)
