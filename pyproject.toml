--- conflicted
+++ resolved
@@ -25,10 +25,7 @@
 plotly = "^5.18.0"
 nbformat = "^5.9.2"
 scipy = "^1.11.3"
-<<<<<<< HEAD
-=======
 docker = "^7.0.0"
->>>>>>> 69177a2d
 
 [build-system]
 requires = ["poetry-core"]
