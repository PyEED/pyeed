--- conflicted
+++ resolved
@@ -21,13 +21,8 @@
   - Description: Identifier for the PDB database
   - Multiple: True
 - __organism__
-<<<<<<< HEAD
   - Description: Corresponding organism
   - Type: Organism
-=======
-  - Type: [Organism](#Organism)
-  - Description: Corresponding organism 
->>>>>>> 9784113b
 - __domain__
   - Type: [Domain](#Domain)
   - Description: Domain specification
