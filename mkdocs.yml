site_name: PyEED Documentation
repo_url: https://github.com/PyEED/pyeed/
repo_name: PyEED/pyeed
site_url: https://pyeed.github.io/pyeed/
site_author: Max Häußler

nav:
  - 🏠 Home: index.md
  - ⚡️ Examples:
    - Basics: examples/basics.ipynb
    - Alignments: examples/alignment.ipynb
  - 🧰 Tools:
    - quick_start/index.md
    - The Sequence objects: quick_start/basics.md
    - Finding Sequences: quick_start/blast.md
    - Aligning Sequences: quick_start/alignments.md
    - Clustering Sequences: quick_start/clustering.md
    - Creating Sequence Networks: quick_start/networks.md
<<<<<<< HEAD
  - 🔎 Examples:
    - Basics: usecases/usecase1.md
  - ⬇️ Installation:
    - PyEED Docker Service: installation/docker.md
    - via PIP: installation/via_pip.md
    #- deprecated: installation/jupyterlab.md
=======
  - ⬇️ Installation:
    - PyEED Docker Service: installation/docker.md
    - via PIP: installation/via_pip.md

plugins:
  - mkdocs-jupyter
>>>>>>> 98fdfed9

theme:
  name: material
  logo: figs/pyeed.png
  features:
    - navigation.instant
    - navigation.instant.progress
    - navigation.instant.preview
    - navigation.indexes
    - navigation.footer

    - content.action.view
    - navigation.tabs
    - navigation.sections
    - toc.integrate
    - navigation.top
    - search.suggest
    - search.highlight
    - content.tabs.links
    - content.code.select
    - content.code.copy
    - content.code.annotation
  palette: 
    # Palette toggle for light mode
    - scheme: default
      toggle:
        icon: material/brightness-7 
        name: Switch to dark mode

    # Palette toggle for dark mode
    - scheme: slate
      toggle:
        icon: material/brightness-4
        name: Switch to light mode


markdown_extensions:
  - pymdownx.highlight:
      anchor_linenums: true
      line_spans: __span
      pygments_lang_class: true
  - admonition
  - pymdownx.keys
  - pymdownx.details
  - pymdownx.inlinehilite
  - pymdownx.snippets
  - pymdownx.superfences:
      custom_fences:
        - name: mermaid
          class: mermaid
          format: !!python/name:pymdownx.superfences.fence_code_format
  - tables
  - attr_list
  - pymdownx.emoji:
      emoji_index: !!python/name:material.extensions.emoji.twemoji
      emoji_generator: !!python/name:material.extensions.emoji.to_svg
  - def_list
  - pymdownx.tasklist:
      custom_checkbox: true
  - md_in_html
  - pymdownx.tabbed:
      alternate_style: true<|MERGE_RESOLUTION|>--- conflicted
+++ resolved
@@ -16,21 +16,12 @@
     - Aligning Sequences: quick_start/alignments.md
     - Clustering Sequences: quick_start/clustering.md
     - Creating Sequence Networks: quick_start/networks.md
-<<<<<<< HEAD
-  - 🔎 Examples:
-    - Basics: usecases/usecase1.md
-  - ⬇️ Installation:
-    - PyEED Docker Service: installation/docker.md
-    - via PIP: installation/via_pip.md
-    #- deprecated: installation/jupyterlab.md
-=======
   - ⬇️ Installation:
     - PyEED Docker Service: installation/docker.md
     - via PIP: installation/via_pip.md
 
 plugins:
   - mkdocs-jupyter
->>>>>>> 98fdfed9
 
 theme:
   name: material
