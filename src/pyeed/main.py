import asyncio
from typing import Any, Literal
import time
from concurrent.futures import ThreadPoolExecutor
import torch

import nest_asyncio
from loguru import logger

from pyeed.adapter.ncbi_dna_mapper import NCBIDNAToPyeed
from pyeed.adapter.ncbi_protein_mapper import NCBIProteinToPyeed
from pyeed.adapter.primary_db_adapter import PrimaryDBAdapter
from pyeed.adapter.uniprot_mapper import UniprotToPyeed
from pyeed.adapter.ncbi_to_uniprot_mapper import NCBIToUniprotMapper
from pyeed.dbchat import DBChat
from pyeed.dbconnect import DatabaseConnector
from pyeed.embedding import (
    free_memory,
    get_batch_embeddings,
    load_model_and_tokenizer,
    update_protein_embeddings_in_db,
    process_batches_on_gpu
)


class Pyeed:
    """
    Main class to interact with the pyeed graph database.
    """

    def __init__(
        self,
        uri: str,
        user: str | None = None,
        password: str | None = None,
    ):
        self.db = DatabaseConnector(uri, user, password)

    def chat(
        self, question: str, openai_key: str, retry: bool = False
    ) -> list[dict[str, Any]]:
        """Query the database using natural language via OpenAI's GPT-4 model.

        Args:
            question (str): Question to ask the database.
            openai_key (str): OpenAI API key.
            retry (bool, optional): Whether to retry once if the query if it fails.
                Defaults to False.

        Returns:
            list[dict]: List of responses from the database.
        """
        chat = DBChat(self.db)
        return chat.run(question=question, openai_key=openai_key, retry=retry)

    def fetch_from_primary_db(
        self,
        ids: list[str],
        db: Literal["uniprot", "ncbi_protein", "ncbi_nucleotide"],
    ) -> None:
        """
        Fetches sequences and corresponding annotations from primary sequence databases
        and adds them to local database.

        Args:
            ids (list[str]): List of sequence IDs to fetch from the primary database.
            db (str): Name of the primary database to fetch from. Options are "uniprot",
                "ncbi_protein", and "ncbi_nucleotide".
        """
        dbs = ("uniprot", "ncbi_protein", "ncbi_nucleotide")

        nest_asyncio.apply()

        if isinstance(ids, str):
            ids = [ids]

        # Remove accessions that are already in the database
        if db.lower() == "ncbi_nucleotide":
            query = """
            MATCH (p:DNA)
            RETURN collect(p.accession_id) as accessions
            """
        else:
            query = """
            MATCH (p:Protein)
            RETURN collect(p.accession_id) as accessions
            """

        accessions = self.db.execute_read(query)[0]["accessions"]
        ids = [id for id in ids if id not in accessions]
        # count how many sequences are already in the database
        logger.info(f"Found {len(accessions)} sequences in the database.")

        logger.info(f"Fetching {len(ids)} sequences from {db}.")
        if db.lower() == "uniprot":
            self.fetch_uniprot(ids)

        elif db.lower() == "ncbi_protein":
            self.fetch_ncbi_protein(ids)

        elif db.lower() == "ncbi_nucleotide":
            self.fetch_ncbi_nucleotide(ids)

        else:
            raise ValueError(
                f"Invalid database name '{db}'. Options are {', '.join(dbs)}."
            )

    def fetch_uniprot(self, ids: list[str]) -> None:
        """
        Fetches protein sequences from UniProt and adds them to the local database.
        """
        params_template = {
            "format": "json",
        }

        # set up UniProt adapter
        adapter = PrimaryDBAdapter(
            ids=ids,
            id_param_name="accession",
            url="https://www.ebi.ac.uk/proteins/api/proteins",
            rate_limit=10,
            max_concurrent=5,
            batch_size=5,
            data_mapper=UniprotToPyeed(),
            progress=None,
            task_id=None,
            request_params=params_template,
        )

        # Fix: call nest_asyncio.apply() first, then run the adapter's coroutine
        nest_asyncio.apply()
        asyncio.get_event_loop().run_until_complete(adapter.execute_requests())

    def fetch_ncbi_protein(self, ids: list[str]) -> None:
        """
        Fetches protein sequences from NCBI and adds them to the local database.

        Args:
            ids (list[str]): List of protein IDs to fetch from NCBI.
        """

        params_template = {
            "retmode": "text",
            "rettype": "genbank",
            "db": "protein",
        }

        adapter = PrimaryDBAdapter(
            ids=ids,
            id_param_name="id",
            url="https://eutils.ncbi.nlm.nih.gov/entrez/eutils/efetch.fcgi",
            rate_limit=2,
            max_concurrent=5,
            batch_size=10,
            data_mapper=NCBIProteinToPyeed(),
            progress=None,
            task_id=None,
            request_params=params_template,
        )

        # Fix: use run_until_complete instead of asyncio.run
        nest_asyncio.apply()
        asyncio.get_event_loop().run_until_complete(adapter.execute_requests())

    def fetch_ncbi_nucleotide(self, ids: list[str]) -> None:
        """
        Fetches nucleotide sequences from NCBI and adds them to the local database.

        Args:
            ids (list[str]): List of nucleotide IDs to fetch from NCBI.
        """

        params_template = {
            "retmode": "text",
            "rettype": "genbank",
            "db": "nuccore",
        }

        adapter = PrimaryDBAdapter(
            ids=ids,
            id_param_name="id",
            url="https://eutils.ncbi.nlm.nih.gov/entrez/eutils/efetch.fcgi",
            rate_limit=2,
            max_concurrent=5,
            batch_size=10,
            data_mapper=NCBIDNAToPyeed(),
            progress=None,
            task_id=None,
            request_params=params_template,
        )

        # Fix: apply nest_asyncio and then run the coroutine with the event loop
        nest_asyncio.apply()
<<<<<<< HEAD
    
    def database_id_mapper(self, ids: list[str], file: str) -> None:
        """
        Maps IDs from one database to another using the UniProt ID mapping service

        Args:
            ids (list[str]): List of IDs to map.
        """

        mapper = NCBIToUniprotMapper(ids, file)
        mapper.execute_request()
        
        nest_asyncio.apply()
=======
        asyncio.get_event_loop().run_until_complete(adapter.execute_requests())
>>>>>>> edd47b69

    def calculate_sequence_embeddings(
        self,
        batch_size: int = 16,
        model_name: str = "facebook/esm2_t33_650M_UR50D",
        num_gpus: int = None,  # Number of GPUs to use
        ) -> None:
        """
        Calculates embeddings for all sequences in the database that do not have embeddings, 
        distributing the workload across available GPUs.

        Args:
            batch_size (int): Number of sequences to process in each batch.
            model_name (str): Model used for calculating embeddings.
            num_gpus (int, optional): Number of GPUs to use. If None, use all available GPUs.
        """

        # Get the available GPUs
        available_gpus = torch.cuda.device_count()
        if num_gpus is None or num_gpus > available_gpus:
            num_gpus = available_gpus

        if num_gpus == 0:
            logger.warning("No GPU available! Running on CPU.")

        # Load separate models for each GPU
        devices = [f"cuda:{i}" for i in range(num_gpus)] if num_gpus > 0 else ["cpu"]
        models_and_tokenizers = [
            load_model_and_tokenizer(model_name, device) for device in devices
        ]

        # Retrieve sequences without embeddings
        query = """
        MATCH (p:Protein)
        WHERE p.embedding IS NULL AND p.sequence IS NOT NULL
        RETURN p.accession_id AS accession, p.sequence AS sequence
        """
        results = self.db.execute_read(query)
        data = [(result["accession"], result["sequence"]) for result in results]
        
        if not data:
            logger.info("No sequences to process.")
            return
        
        accessions, sequences = zip(*data)
        total_sequences = len(sequences)
        logger.debug(f"Total sequences to process: {total_sequences}")

        # Split the data into num_gpus chunks
        gpu_batches = [
            list(zip(accessions[i::num_gpus], sequences[i::num_gpus])) for i in range(num_gpus)
        ]

        start_time = time.time()

        # Process batches in parallel across GPUs
        with ThreadPoolExecutor(max_workers=num_gpus) as executor:
            futures = []
            for i, gpu_data in enumerate(gpu_batches):
                if not gpu_data:
                    continue  # Skip empty GPU batches

                model, tokenizer, device = models_and_tokenizers[i]
                futures.append(
                    executor.submit(
                        process_batches_on_gpu,
                        gpu_data,
                        batch_size,
                        model,
                        tokenizer,
                        device,
                        self.db
                    )
                )
            
            for future in futures:
                future.result()  # Wait for all threads to complete


        end_time = time.time()
        logger.info(f"Total embedding calculation time: {end_time - start_time:.2f} seconds")

        # Cleanup
        for model, _, _ in models_and_tokenizers:
            del model

    def get_proteins(self, accession_ids: list[str]) -> list[dict[str, Any]]:
        """
        Fetches a protein from the database by accession ID.
        """

        if isinstance(accession_ids, str):
            accession_ids = [accession_ids]

        query = """
        MATCH (p:Protein)
        WHERE p.accession_id IN $accession_ids
        RETURN p
        """
        return self.db.execute_read(query, {"accession_ids": accession_ids})

    def get_dnas(self, accession_ids: list[str]) -> list[dict[str, Any]]:
        """
        Fetches a DNA sequence from the database by accession ID.

        Args:
            accession_ids (list[str]): List of DNA sequence accession IDs to fetch.
        """

        if isinstance(accession_ids, str):
            accession_ids = [accession_ids]

        query = """
        MATCH (p:DNA)
        WHERE p.accession_id IN $accession_ids
        RETURN p
        """
        return self.db.execute_read(query, {"accession_ids": accession_ids})

    def fetch_dna_entries_for_proteins(self, ids: list[str] | None = None) -> None:
        """
        Fetches DNA sequences for proteins that have a nucleotide id, set in the database.
        The fetching is done from NCBI nucleotide database in batches.

        Args:
            ids (list[str], optional): List of protein IDs to fetch DNA sequences for.
                Defaults to None.
        """
        BATCH_SIZE = 100

        # Get all proteins and a list of coding sequences ids
        if ids is None:
            query = """
            MATCH (p:Protein) 
            WHERE p.nucleotide_id IS NOT NULL
            RETURN p.nucleotide_id AS nucleotide_id
            """
            response = self.db.execute_read(query)
        else:
            query = """
            MATCH (p:Protein) 
            WHERE p.nucleotide_id IS NOT NULL AND p.accession_id IN $ids
            RETURN p.nucleotide_id AS nucleotide_id
            """
            response = self.db.execute_read(query, {"ids": ids})

        nucleotide_ids = [str(record["nucleotide_id"]) for record in response]

        logger.info(f"Found {len(nucleotide_ids)} coding sequences.")

        # Process nucleotide IDs in batches to check which ones are already in DB
        all_existing_sequences = set()
        for i in range(0, len(nucleotide_ids), BATCH_SIZE):
            batch_ids = nucleotide_ids[i : i + BATCH_SIZE]
            try:
                query = """
                MATCH (n:DNA)
                WHERE n.accession_id IN $nucleotide_ids
                RETURN n.accession_id AS accession_id
                """
                coding_sequences_resp = self.db.execute_read(
                    query, {"nucleotide_ids": batch_ids}
                )
                batch_existing = {
                    str(record["accession_id"]) for record in coding_sequences_resp
                }
                all_existing_sequences.update(batch_existing)
            except Exception as e:
                logger.error(
                    f"Error checking existing sequences for batch {i}: {str(e)}"
                )
                continue

        # Filter out existing sequences
        nucleotide_ids = [
            id for id in nucleotide_ids if id not in all_existing_sequences
        ]

        logger.info(f"Fetching {len(nucleotide_ids)} new coding sequences.")

        # Fetch coding sequences in batches
        for i in range(0, len(nucleotide_ids), BATCH_SIZE):
            try:
                batch_ids = nucleotide_ids[i : i + BATCH_SIZE]
                self.fetch_ncbi_nucleotide(batch_ids)
                logger.info(f"Successfully fetched batch {i//BATCH_SIZE + 1}")
            except Exception as e:
                logger.error(f"Error fetching batch {i//BATCH_SIZE + 1}: {str(e)}")
                continue

        # Process protein-DNA relationships in batches
        if ids is None:
            query = """
            MATCH (p:Protein)
            WHERE p.nucleotide_id IS NOT NULL
            RETURN p
            """
            proteins = self.db.execute_read(query)
        else:
            query = """
            MATCH (p:Protein)
            WHERE p.nucleotide_id IS NOT NULL AND p.accession_id IN $ids
            RETURN p
            """
            proteins = self.db.execute_read(query, {"ids": ids})

        for i in range(0, len(proteins), BATCH_SIZE):
            try:
                batch_proteins = proteins[i : i + BATCH_SIZE]

                # Build batch query for checking existing relationships
                batch_check_query = """
                UNWIND $proteins AS protein
                MATCH (p:Protein {accession_id: protein.p.accession_id})
                MATCH (d:DNA {accession_id: protein.p.nucleotide_id})
                RETURN 
                    protein.p.accession_id AS protein_id,
                    protein.p.nucleotide_id AS dna_id,
                    EXISTS((d)-[:ENCODES]->(p)) AS exists,
                    protein.p.nucleotide_start AS start,
                    protein.p.nucleotide_end AS end
                """

                results = self.db.execute_read(
                    batch_check_query, {"proteins": batch_proteins}
                )

                # Filter relationships that need to be created
                new_relationships = []
                for result in results:
                    if not result["exists"]:
                        new_relationships.append(
                            {
                                "protein_id": result["protein_id"],
                                "dna_id": result["dna_id"],
                                "start": result["start"],
                                "end": result["end"],
                            }
                        )
                    else:
                        logger.info(
                            f"Connection between {result['protein_id']} and {result['dna_id']} already exists."
                        )

                if new_relationships:
                    # Create new relationships in batch
                    batch_create_query = """
                    UNWIND $relationships AS rel
                    MATCH (p:Protein {accession_id: rel.protein_id})
                    MATCH (d:DNA {accession_id: rel.dna_id})
                    MERGE (d)-[r:ENCODES]->(p)
                    SET r.start = rel.start, r.end = rel.end
                    """
                    self.db.execute_write(
                        batch_create_query, {"relationships": new_relationships}
                    )
                    logger.info(
                        f"Successfully processed relationship batch {i//BATCH_SIZE + 1}"
                    )
            except Exception as e:
                logger.error(
                    f"Error processing relationship batch {i//BATCH_SIZE + 1}: {str(e)}"
                )
                continue

    def create_coding_sequences_regions(self) -> None:
        """
        Creates coding sequences regions for all proteins in the database.

        It finds the nucleotide start and end positions and create a Region object for the corresponding DNA sequence.
        Create the region object with the right annotation. And then connect it to the DNA sequence.
        """
        query = """
        MATCH (p:Protein)
        WHERE p.nucleotide_id IS NOT NULL
        CREATE (r:Region {annotation: 'coding sequence', sequence_id: p.accession_id})
        WITH p, r
        MATCH (d:DNA {accession_id: p.nucleotide_id})
        CREATE (d)-[:HAS_REGION {start: p.nucleotide_start, end: p.nucleotide_end}]->(r)
        """
        self.db.execute_write(query)<|MERGE_RESOLUTION|>--- conflicted
+++ resolved
@@ -192,7 +192,8 @@
 
         # Fix: apply nest_asyncio and then run the coroutine with the event loop
         nest_asyncio.apply()
-<<<<<<< HEAD
+        asyncio.get_event_loop().run_until_complete(adapter.execute_requests())
+    
     
     def database_id_mapper(self, ids: list[str], file: str) -> None:
         """
@@ -206,9 +207,6 @@
         mapper.execute_request()
         
         nest_asyncio.apply()
-=======
-        asyncio.get_event_loop().run_until_complete(adapter.execute_requests())
->>>>>>> edd47b69
 
     def calculate_sequence_embeddings(
         self,
