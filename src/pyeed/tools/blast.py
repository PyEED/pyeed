--- conflicted
+++ resolved
@@ -84,7 +84,6 @@
         Raises:
             httpx.ConnectError: If BLAST service is not running
         """
-<<<<<<< HEAD
         params = self.model_dump()
         params["sequence"] = sequence
         logger.debug(f"Initializing BLAST search with params: {params}")
@@ -103,39 +102,6 @@
                 )
             except httpx.ConnectError as e:
                 raise httpx.ConnectError("PyEED Docker Service not running") from e
-=======
-        params = {
-            "sequence": sequence,
-            "db_path": self.db_path,
-            "db_name": self.db_name,
-            "mode": self.mode,
-            "evalue": self.evalue,
-            "max_target_seqs": self.max_target_seqs,
-            "num_threads": self.num_threads,
-        }
-
-        # service_url = "http://localhost:6001/blast"
-
-        try:
-            return httpx.post(
-                self.service_url,
-                json=params,
-                timeout=timeout,
-            )
-        except httpx.ConnectError:
-            localhost = "http://localhost:6001/blast"
-            logger.info(
-                f"Blast service not running at {self.service_url}, trying {localhost}"
-            )
-
-            # retry with localhost
-            self.service_url = localhost
-            return httpx.post(
-                self.service_url,
-                json=params,
-                timeout=timeout,
-            )
->>>>>>> 10164289
 
     @staticmethod
     def _parse_blast_output(result_str: dict[str, str]) -> pd.DataFrame:
