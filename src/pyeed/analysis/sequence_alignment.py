from itertools import combinations
from typing import Any, Dict, Optional

from Bio.Align import Alignment as Alignment
from Bio.Align import PairwiseAligner as BioPairwiseAligner
from Bio.Align.substitution_matrices import Array as BioSubstitutionMatrix
from joblib import Parallel, cpu_count, delayed
from rich.progress import Progress

from pyeed.dbconnect import DatabaseConnector
from pyeed.tools.utility import chunks


class PairwiseAligner:
    """A class for pairwise and parallelized multi-pairwise sequence
    alignments using BioPython. Align methods can write the results directly
    to a neo4j database.
    """

    def __init__(
        self,
        mode: str = "global",
        match: int = 1,
        mismatch: int = -1,
        gap_open: int = -1,
        gap_exted: int = 0,
        substitution_matrix: str = "None",
    ) -> None:
        self.mode = mode
        self.match = match
        self.mismatch = mismatch
        self.gap_open = gap_open
        self.gap_extend = gap_exted
        self.substitution_matrix = substitution_matrix

    def _align(
        self,
        seq1: Dict[str, str],
        seq2: Dict[str, str],
    ) -> Alignment:
        """Aligns two sequences and returns the alignment results.

        Args:
            seq1 (Dict[str, str]): Sequence 1 to align. Key is the sequence ID.
            seq2 (Dict[str, str]): Sequence 2 to align. Key is the sequence ID.
            progress (Progress, optional): `Rich` progress. Defaults to None.
            task_id (TaskID, optional): `Rich` task_id. Defaults to None.

        Returns:
            Alignment: The alignment results.
        """

        aligner = self._get_aligner()

        results = aligner.align(list(seq1.values())[0], list(seq2.values())[0])  # type: ignore

        return results[0]  # type: ignore

    def align_pairwise(
        self,
        seq1: Dict[str, str],
        seq2: Dict[str, str],
        db: Optional[DatabaseConnector] = None,
    ) -> dict[str, Any]:
        """Aligns two sequences and returns the alignment results.
        If a `DatabaseConnector` object is provided, the results are added to the database.

        Args:
            seq1 (Dict[str, str]): Sequence 1 to align. Key is the sequence ID.
            seq2 (Dict[str, str]): Sequence 2 to align. Key is the sequence ID.
            db (DatabaseConnector, optional): A `DatabaseConnector` object. Defaults to None.

        Returns:
            dict: Has the same signature as a `PairwiseAlignmentResult` object.
        """

        alignment_result = self._align(seq1, seq2)

        alignment = self._map_alignment_results(alignment_result, seq1, seq2)

        if db:
            self._to_db([alignment], db)

        return alignment

    def align_multipairwise(
        self,
        ids: Optional[list[str]] = None,
        sequences: Optional[dict[str, str]] = None,
        db: Optional[DatabaseConnector] = None,
        batch_size: int = 500,
        return_results: bool = True,
        pairs: Optional[list[tuple[str, str]]] = None,
        node_type: str = "Protein",
        region_ids_neo4j: Optional[list[str]] = None,
        num_cores: int = cpu_count() - 1,
    ) -> Optional[list[dict[str, Any]]]:
        """
        Creates all possible pairwise alignments from a dictionary of sequences or from sequence IDs.
        If a `DatabaseConnector` object is provided, the results can be added to the database.

        If `ids` are provided, the method fetches sequences from the database using these IDs.
        If neither `sequences` nor `ids` are provided, a `ValueError` is raised.

        Args:
            ids (Optional[list[str]]): A list of sequence IDs to fetch and align. If provided,
                sequences will be retrieved from the database if a `DatabaseConnector` is provided.
            sequences (Optional[dict[str, str]]): A dictionary of sequences to align, where the key
                is the sequence ID and the value is the sequence string. If provided, these sequences
                are used directly for alignment.
            db (Optional[DatabaseConnector]): A `DatabaseConnector` object for fetching sequences
                if `ids` are provided. Defaults to None.
            batch_size (int): The size of the chunks to process for alignments. Defaults to 500.
            return_results (bool): Whether to return the list of alignment results. If set to False,
                the function will perform the alignments and any database insertion without
                returning the results, which can reduce memory usage. Defaults to True.
            pairs (Optional[list[tuple[str, str]]]): A list of tuples, where each tuple contains two
                sequence IDs to align. If provided, only these pairs will be aligned.
            node_type (str): The type of node to align. Defaults to "Protein".
            region_ids_neo4j (Optional[list[str]]): A list of region IDs for the sequence cuting based on region_based_sequence.
        Returns:
            Optional[List[dict]]: A list of dictionaries containing the alignment results if
            `return_results` is True. If False, returns None.
        """

        # Fetch sequences if ids are provided
        if ids is not None and db is not None:
            sequences = self._get_id_sequence_dict(db, ids, node_type, region_ids_neo4j)

        if not sequences:
            raise ValueError(
                "Either sequences or ids (with a database connection) must be provided."
            )

        if pairs is None:
            pairs = list(combinations(sequences, 2))

        total_pairs = len(pairs)
        all_alignments = []

        query = """
        MATCH (p1:Protein)-[:PAIRWISE_ALIGNED]->(p2:Protein)
        RETURN p1.accession_id AS Protein1_ID, p2.accession_id AS Protein2_ID
        """

<<<<<<< HEAD
=======
        # Fetch results properly as a list of tuples
        existing_pairs = set()
>>>>>>> ad840ca3
        if db is not None:
            existing_pairs = set(
                tuple(sorted((row["Protein1_ID"], row["Protein2_ID"])))
                for row in db.execute_write(query)
            )
<<<<<<< HEAD
        else:
            existing_pairs = set()
=======
>>>>>>> ad840ca3

        # Filter new pairs that are not in existing_pairs
        new_pairs = [
            pair for pair in pairs if tuple(sorted(pair)) not in existing_pairs
        ]

        print(f"Number of existing pairs: {len(existing_pairs)}")
        print(f"Number of total pairs: {len(pairs)}")
        print(f"Number of pairs to align: {len(new_pairs)}")

        with Progress() as progress:
            align_task = progress.add_task(
                f"⛓️ Aligning {total_pairs} sequence pairs...", total=total_pairs
            )
            db_task = progress.add_task(
                "📥 Inserting alignment results to database...", total=total_pairs
            )

            for pair_chunk in chunks(new_pairs, batch_size):
                # Align the pairs in the current chunk
                alignments = Parallel(n_jobs=num_cores, prefer="processes")(
                    delayed(self.align_pairwise)(
                        {pair[0]: sequences[pair[0]]},
                        {pair[1]: sequences[pair[1]]},
                        db=None,
                    )
                    for pair in pair_chunk
                )

                progress.update(align_task, advance=len(pair_chunk))

                if db:
                    self._to_db(alignments, db, node_type, region_ids_neo4j)
                    progress.update(db_task, advance=len(pair_chunk))

                if return_results:
                    all_alignments.extend(alignments)

        return all_alignments if return_results else None

    def _to_db(
        self,
        alignments: list[dict[str, Any]],
        db: DatabaseConnector,
        node_type: str = "Protein",
        region_ids_neo4j: Optional[list[str]] = None,
    ) -> None:
        """Inserts the alignment results to pyeed graph database.

        Args:
            alignments (list[dict]): A list of dictionaries containing the alignment results.
            db (DatabaseConnector): A `DatabaseConnector` object.
            node_type (str): The type of node to align. Defaults to "Protein".
            region_ids_neo4j (Optional[list[str]]): A list of region IDs for the sequence cuting based on region_based_sequence.
        """

        if region_ids_neo4j is None:
            query = f"""
            UNWIND $alignments AS alignment
            MATCH (p1:{node_type} {{accession_id: alignment.query_id}})
            MATCH (p2:{node_type} {{accession_id: alignment.target_id}})
            MERGE (p1)-[r:PAIRWISE_ALIGNED]->(p2)
            SET r.similarity = alignment.identity,
            r.mismatches = alignment.mismatches,
            r.gaps = alignment.gaps,
            r.score = alignment.score,
            r.query_aligned = alignment.query_aligned,
            r.target_aligned = alignment.target_aligned
            """
            db.execute_write(query, parameters={"alignments": alignments})
        else:
            query = f"""
            UNWIND $alignments AS alignment
            MATCH (p1:{node_type} {{accession_id: alignment.query_id}})-[rel1:HAS_REGION]->(r1:Region)
            MATCH (p2:{node_type} {{accession_id: alignment.target_id}})-[rel2:HAS_REGION]->(r2:Region)
            WHERE id(r1) IN $region_ids_neo4j AND id(r2) IN $region_ids_neo4j
            MERGE (r1)-[r:PAIRWISE_ALIGNED]->(r2)
            SET r.similarity = alignment.identity,
            r.mismatches = alignment.mismatches,
            r.gaps = alignment.gaps,
            r.score = alignment.score,
            r.query_aligned = alignment.query_aligned,
            r.target_aligned = alignment.target_aligned
            """
            db.execute_write(
                query,
                parameters={
                    "alignments": alignments,
                    "region_ids_neo4j": region_ids_neo4j,
                },
            )

    def _get_aligner(self) -> BioPairwiseAligner:
        """Creates a BioPython pairwise aligner object with the specified parameters
        from the class instance."""
        aligner = BioPairwiseAligner()  # type: ignore
        aligner.mode = self.mode
        aligner.match_score = self.match
        aligner.mismatch_score = self.mismatch
        aligner.open_gap_score = self.gap_open
        aligner.extend_gap_score = self.gap_extend

        if self.substitution_matrix != "None":
            aligner.substitution_matrix = self._load_substitution_matrix()

        return aligner

    def _map_alignment_results(
        self, alignment: Alignment, seq1: Dict[str, str], seq2: Dict[str, str]
    ) -> dict[str, Any]:
        """Maps the alignment results to a dictionary.
        The dictionaly has the same signature as a `PairwiseAlignmentResult` object.

        Returns:
            dict: A dictionary containing the alignment results.
        """

        shorter_seq = min(alignment[0], alignment[1], key=lambda x: len(x))

        identities = alignment.counts().identities  # type: ignore
        identity = identities / len(shorter_seq)
        gaps = alignment.counts().gaps  # type: ignore
        mismatches = alignment.counts().mismatches  # type: ignore

        query_aligned = alignment[0]
        target_aligned = alignment[1]

        result_dict = {
            "query_id": list(seq1.keys())[0],
            "target_id": list(seq2.keys())[0],
            "score": alignment.score,  # type: ignore
            "identity": identity,
            "gaps": gaps,
            "mismatches": mismatches,
            "query_aligned": query_aligned,
            "target_aligned": target_aligned,
        }

        return result_dict

    def _get_id_sequence_dict(
        self,
        db: DatabaseConnector,
        ids: list[str] = [],
        node_type: str = "Protein",
        region_ids_neo4j: Optional[list[str]] = None,
    ) -> dict[str, str]:
        """Gets all sequences from the database and returns them in a dictionary.
        Key is the accession id and value is the sequence.
        If no ids are provided, all sequences are returned.

        Args:
            db (DatabaseConnector): A `DatabaseConnector` object.
            ids (list[str], optional): List of accession ids to fetch. Defaults to [].

        Returns:
            dict[str, str]: Dictionary of sequences with accession id as key.
        """

        if ids != []:
            if region_ids_neo4j is not None:
                query = f"""
                MATCH (p:{node_type})-[e:HAS_REGION]->(r:Region)
                WHERE id(r) IN $region_ids_neo4j AND p.accession_id IN $ids
                RETURN p.accession_id AS accession_id, e.start AS start, e.end AS end, p.sequence AS sequence
                """
                nodes = db.execute_read(
                    query,
                    parameters={"region_ids_neo4j": region_ids_neo4j, "ids": ids},
                )
            else:
                query = f"""
                MATCH (p:{node_type})
                WHERE p.accession_id IN $ids
                RETURN p.accession_id AS accession_id, p.sequence AS sequence
                """
                nodes = db.execute_read(query, parameters={"ids": ids})

        else:
            if region_ids_neo4j is not None:
                query = f"""
                MATCH (p:{node_type})-[e:HAS_REGION]->(r:Region)
                WHERE id(r) IN $region_ids_neo4j
                RETURN p.accession_id AS accession_id, e.start AS start, e.end AS end, p.sequence AS sequence
                """
                nodes = db.execute_read(
                    query,
                    parameters={
                        "region_ids_neo4j": region_ids_neo4j,
                    },
                )
            else:
                query = f"""
                MATCH (p:{node_type})
                RETURN p.accession_id AS accession_id, p.sequence AS sequence
                """
                nodes = db.execute_read(query)

        if region_ids_neo4j is not None:
            return {
                node["accession_id"]: node["sequence"][node["start"] : node["end"]]
                for node in nodes
            }
        else:
            return {node["accession_id"]: node["sequence"] for node in nodes}

    def _load_substitution_matrix(self) -> "BioSubstitutionMatrix":
        from Bio.Align import substitution_matrices

        return substitution_matrices.load(self.substitution_matrix)  # type: ignore<|MERGE_RESOLUTION|>--- conflicted
+++ resolved
@@ -143,21 +143,13 @@
         RETURN p1.accession_id AS Protein1_ID, p2.accession_id AS Protein2_ID
         """
 
-<<<<<<< HEAD
-=======
         # Fetch results properly as a list of tuples
         existing_pairs = set()
->>>>>>> ad840ca3
         if db is not None:
             existing_pairs = set(
                 tuple(sorted((row["Protein1_ID"], row["Protein2_ID"])))
                 for row in db.execute_write(query)
             )
-<<<<<<< HEAD
-        else:
-            existing_pairs = set()
-=======
->>>>>>> ad840ca3
 
         # Filter new pairs that are not in existing_pairs
         new_pairs = [
