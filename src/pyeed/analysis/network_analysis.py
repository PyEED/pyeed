--- conflicted
+++ resolved
@@ -1,8 +1,4 @@
-<<<<<<< HEAD
-from typing import Any, Dict
-=======
 from typing import Any, FrozenSet, Optional
->>>>>>> 9c714e76
 
 import networkx as nx
 from loguru import logger
