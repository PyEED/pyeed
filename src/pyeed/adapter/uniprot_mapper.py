--- conflicted
+++ resolved
@@ -15,11 +15,8 @@
     Molecule,
     Organism,
     Protein,
-<<<<<<< HEAD
     Region,
-=======
     Reaction,
->>>>>>> bbdc635d
     Site,
 )
 
@@ -68,11 +65,8 @@
             self.add_reaction(record, protein)
 
         self.add_sites(record, protein)
-<<<<<<< HEAD
         self.add_regions(record, protein)
         self.add_catalytic_activity(record, protein)
-=======
->>>>>>> bbdc635d
         self.add_go(record, protein)
 
     def add_sites(self, record: dict[str, Any], protein: Protein) -> None:
@@ -100,7 +94,6 @@
 
             protein.site.connect(site, {"positions": positions})
 
-<<<<<<< HEAD
     def add_regions(self, record: dict[str, Any], protein: Protein) -> None:
         data_list: list[tuple[str, tuple[int, int]]] = []
 
@@ -176,7 +169,7 @@
         except Exception as e:
             logger.error(
                 f"Error saving catalytic activity for {protein.accession_id}: {e}"
-=======
+
     def get_substrates_and_products_from_rhea(
         self, rhea_id: str
     ) -> dict[str, List[str]]:
@@ -306,7 +299,6 @@
             product = Molecule.get_or_save(
                 chebi_id=chebi_id,
                 smiles=smiles,
->>>>>>> bbdc635d
             )
             reaction.product.connect(product)
 
