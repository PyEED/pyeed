import io
from typing import Any, List

from Bio import SeqIO
from Bio.Seq import UndefinedSequenceError
from Bio.SeqFeature import SeqFeature
from Bio.SeqRecord import SeqRecord
from httpx import Response
from loguru import logger

from pyeed.adapter.primary_db_adapter import PrimaryDBMapper
from pyeed.model import DNA, Annotation, Organism, Protein, Region, Site


class NCBIDNAToPyeed(PrimaryDBMapper):
    """
    Maps DNA sequence entries from NCBI to the PyEED graph object model and saves
    them to the database.
    """

    def add_to_db(self, response: Response) -> None:
        """
        Add a DNA record to the database.

        Args:
            record (SeqIO.SeqRecord): A `Bio.SeqRecord` object.

        Returns:
            None
        """

        with open("tests/data/api_responses/ncbi_dna_QLYQ01000020.txt", "w") as f:
            f.write(response.content.decode())
        assert (
            response.status_code == 200
        ), f"Request to {response.url} failed with status code {response.status_code}"

        records = self.parse_response(response.content)

        for record in records:
            logger.debug(f"Mapping DNA record: {record.id}")

            dna_infos_dict = self.map_general_infos(record)
            if not dna_infos_dict:
                continue

            # Get the organism information
            organism_dict = self.map_organism(record)
            organism = Organism.get_or_save(
                taxonomy_id=organism_dict["taxonomy_id"], name=organism_dict["name"]
            )

            try:
                dna = DNA.get_or_save(
                    accession_id=record.id,
                    sequence=str(record.seq),
                    name=dna_infos_dict["name"],
                    seq_length=int(dna_infos_dict["seq_length"]),
                    gc_content=float(dna_infos_dict["gc_content"]),
                )
            except Exception as e:
                logger.error(f"Error saving DNA record {record.id}: {e}")

            dna.organism.connect(organism)

            # Here we get the sites informations
            sites = self.map_sites(record)
            self.add_sites(dna, sites)

            # Here we get the regions informations
            regions = self.map_regions(record)
            self.add_regions(dna, regions)

<<<<<<< HEAD
        # check encodings for known proteins
        # TODO: add this back in
        # self.map_cds(dna, record)
=======
            # self.map_cds(dna, record)
>>>>>>> 10164289

    def add_sites(self, dna: DNA, sites: List[dict[str, Any]]) -> None:
        """
        Add sites to a DNA record.
        """
        for site in sites:
            try:
                site_saving = Site.get_or_save(
                    site_id=site["id"],
                    annotation=Annotation.DNA.value,
                )

                dna.site.connect(
                    site_saving, {"positions": list(range(site["start"], site["end"]))}
                )

            except Exception as e:
                logger.error(
                    f"Error saving site {site['id']} for {dna.accession_id}: {e}"
                )

    def add_regions(self, dna: DNA, regions: List[dict[str, Any]]) -> None:
        for region in regions:
            try:
                region_saving = Region.get_or_save(
                    region_id=region["id"],
                    annotation=Annotation.DNA.value,
                )

                dna.region.connect(
                    region_saving, {"start": region["start"], "end": region["end"]}
                )

            except Exception as e:
                logger.error(
                    f"Error saving region {region['id']} for {dna.accession_id}: {e}"
                )

    def map_general_infos(self, seq_record: SeqRecord) -> dict[str, Any]:
        """
        Extracts general information from a DNA sequence record.
        """
        try:
            return dict(
                name=seq_record.name,
                seq_length=len(str(seq_record.seq)),
                gc_content=self.calculate_gc_content(seq_record.seq),
            )
        except UndefinedSequenceError:
            logger.error(f"Undefined sequence error for {seq_record.id}")
            return {}

    def calculate_gc_content(self, sequence: str) -> float:
        """
        Calculates the GC content of a DNA sequence.
        """
        gc_count = sequence.count("G") + sequence.count("C")
        gc_content = gc_count / len(sequence)
        return gc_content

    def map_organism(self, seq_record: SeqRecord) -> dict[str, Any]:
        """
        Gets the organism name and taxonomy ID from the source data.
        Maps it to an Organism object.
        """

        feature_list = self.get_feature(seq_record, "source")
        if len(feature_list) < 1:
            logger.debug(
                f"Multiple features ({len(feature_list)}) of type `source` found for {seq_record.id}: {feature_list}"
            )
        feature = feature_list[0]

        try:
            if len(feature.qualifiers["db_xref"]) != 1:
                logger.info(
                    f"For {seq_record.id} {feature.qualifiers['db_xref']} taxonomy ID(s) were found, using the first one. Skipping organism assignment"
                )
                return {}

            try:
                taxonomy_id = next(
                    feature
                    for feature in feature.qualifiers["db_xref"]
                    if "taxon" in feature
                )
                if ":" in taxonomy_id:
                    taxonomy_id = taxonomy_id.split(":")[1]
            except StopIteration:
                taxonomy_id = None

        except KeyError:
            logger.debug(f"No taxonomy ID found for {seq_record.id}: {feature}")
            return {}

        try:
            organism_name = feature.qualifiers["organism"]
        except KeyError:
            logger.debug(
                f"No organism name found for {seq_record.id}: {feature_list[0].qualifiers}"
            )
            organism_name = ""

        return {
            "id": taxonomy_id,
            "name": organism_name[0],
            "taxonomy_id": int(taxonomy_id),
        }

    def get_feature(self, seq_record: SeqRecord, feature_type: str) -> list[SeqFeature]:
        """Returns a list of features of a given type from a `Bio.SeqRecord` object."""
        return [
            feature
            for feature in seq_record.features
            if feature.type.lower() == feature_type.lower()
        ]

    def map_sites(self, seq_record: SeqRecord) -> List[dict[str, Any]]:
        sites_list = []

        sites = self.get_feature(seq_record, "variation")

        for site in sites:
            sites_dict = {}

            try:
                sites_dict["id"] = site.qualifiers["note"][0]

                if hasattr(site.location, "start") and hasattr(site.location, "end"):
                    sites_dict["start"] = int(site.location.start)  # type: ignore
                    sites_dict["end"] = int(site.location.end)  # type: ignore
                else:
                    logger.debug(
                        f"Error mapping site for {seq_record.id}: {site.location}"
                    )

            except KeyError:
                logger.debug(
                    f"Error mapping site for {seq_record.id}: {site.qualifiers}"
                )

            sites_list.append(sites_dict)

        return sites_list

    def map_regions(self, seq_record: SeqRecord) -> List[dict[str, Any]]:
        """
        Maps regions to a DNA record.
        """
        regions_list = []

        regions = self.get_feature(seq_record, "gene")

        for region in regions:
            try:
                if "locus_tag" not in region.qualifiers:
                    locus_tag = None
                else:
                    locus_tag = region.qualifiers["locus_tag"][0]

                if hasattr(region.location, "start") and hasattr(
                    region.location, "end"
                ):
                    regions_list.append(
                        {
                            "id": locus_tag,
                            "start": int(region.location.start),  # type: ignore
                            "end": int(region.location.end),  # type: ignore
                            "cross_reference": locus_tag,
                        }
                    )

            except KeyError:
                logger.debug(
                    f"Error mapping region for {seq_record.id}: {region.qualifiers}"
                )

        return regions_list

    def map_cds(self, dna: DNA, seq_record: SeqRecord, protein_id: str) -> None:
        """
        Maps a  CDS to a DNA record.
        """
        # TODO: refactor sequence mapping to protein, allowing to specify the protein id
        cds_list_features = self.get_feature(seq_record, "CDS")

        for cds in cds_list_features:
            if protein_id != cds.qualifiers["protein_id"][0]:
                continue

            # check if the protein sequence is in database
            protein = Protein.get_or_save(
                accession_id=protein_id,
                sequence=cds.qualifiers["translation"][0],
                seq_length=len(cds.qualifiers["translation"][0]),
            )

            if hasattr(cds.location, "start") and hasattr(cds.location, "end"):
                dna.protein.connect(
                    protein,
                    {
                        "start": int(cds.location.start),  # type: ignore
                        "end": int(cds.location.end),  # type: ignore
                    },
                )
            else:
                logger.debug(f"Error mapping CDS for {seq_record.id}: {cds.location}")

    def parse_response(self, content: bytes) -> list[SeqRecord]:
        """Parse NCBI GenBank format response."""
        if not content:
            return []

        try:
            return list(SeqIO.parse(io.StringIO(content.decode()), "gb"))  # type: ignore
        except Exception as e:
            logger.error(f"Failed to parse NCBI DNA response: {e}")
            return []<|MERGE_RESOLUTION|>--- conflicted
+++ resolved
@@ -71,13 +71,9 @@
             regions = self.map_regions(record)
             self.add_regions(dna, regions)
 
-<<<<<<< HEAD
         # check encodings for known proteins
         # TODO: add this back in
         # self.map_cds(dna, record)
-=======
-            # self.map_cds(dna, record)
->>>>>>> 10164289
 
     def add_sites(self, dna: DNA, sites: List[dict[str, Any]]) -> None:
         """
