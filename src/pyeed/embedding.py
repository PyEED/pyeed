import gc
import os
from typing import Any, Tuple, Union

import numpy as np
import torch
from esm.models.esm3 import ESM3
from esm.models.esmc import ESMC
from esm.sdk.api import ESM3InferenceClient, ESMProtein, LogitsConfig, SamplingConfig
from huggingface_hub import HfFolder, login
from loguru import logger
from numpy.typing import NDArray
from torch.nn import DataParallel, Module
from transformers import EsmModel, EsmTokenizer

from pyeed.dbconnect import DatabaseConnector


def get_hf_token() -> str:
    """Get or request Hugging Face token."""
    if os.getenv("PYTEST_DISABLE_HF_LOGIN"):  # Disable Hugging Face login in tests
        return "dummy_token_for_tests"

    hf_folder = HfFolder()
    token = hf_folder.get_token()
    if not token:
        login()  # Login returns None, get token after login
        token = hf_folder.get_token()

    if isinstance(token, str):
        return token
    else:
        raise RuntimeError("Failed to get Hugging Face token")


<<<<<<< HEAD
def process_batches_on_gpu(
    data: list[tuple[str, str]],
    batch_size: int,
    model: Module,
    tokenizer: EsmTokenizer,
    db: DatabaseConnector,
    device: torch.device,
) -> None:
=======
def process_batches_on_gpu(data, batch_size, model, tokenizer, device, db):
>>>>>>> ad840ca3
    """
    Splits data into batches and processes them on a single GPU.

    Args:
        data (list): List of (accession_id, sequence) tuples.
        batch_size (int): Size of each batch.
        model: The model instance for this GPU.
        tokenizer: The tokenizer for the model.
        device (str): The assigned GPU device.
        db: Database connection.
    """
    logger.debug(f"Processing {len(data)} sequences on {device}.")

    model = model.to(device)

    # Split data into smaller batches
    for batch_start in range(0, len(data), batch_size):
        batch_end = min(batch_start + batch_size, len(data))
        batch = data[batch_start:batch_end]

        accessions, sequences = zip(*batch)

        current_batch_size = len(sequences)

        while current_batch_size > 0:
            try:
                # Compute embeddings
                embeddings_batch = get_batch_embeddings(
                    list(sequences[:current_batch_size]), model, tokenizer, device
                )

                # Update the database
                update_protein_embeddings_in_db(
                    db, list(accessions[:current_batch_size]), embeddings_batch
                )

                # Move to the next batch
                break  # Successful execution, move to the next batch

            except torch.cuda.OutOfMemoryError:
                torch.cuda.empty_cache()
                current_batch_size = max(
                    1, current_batch_size // 2
                )  # Reduce batch size
                logger.warning(
                    f"Reduced batch size to {current_batch_size} due to OOM error."
                )

    # Free memory
    del model
    torch.cuda.empty_cache()


def load_model_and_tokenizer(
    model_name: str,
<<<<<<< HEAD
    device: torch.device,
) -> Tuple[Any, Union[Any, None], torch.device]:
=======
    device: str,
) -> Tuple[Any, Union[Any, None], str]:
>>>>>>> ad840ca3
    """
    Loads the model and assigns it to a specific GPU.

    Args:
        model_name (str): The model name.
        device (str): The specific GPU device.

    Returns:
        Tuple: (model, tokenizer, device)
    """
    token = get_hf_token()
    tokenizer = None

    if "esmc" in model_name.lower():
        model = ESMC.from_pretrained(model_name)
    elif "esm3-sm-open-v1" in model_name.lower():
        model = ESM3.from_pretrained("esm3_sm_open_v1")
    else:
        full_model_name = (
            model_name
            if model_name.startswith("facebook/")
            else f"facebook/{model_name}"
        )
        model = EsmModel.from_pretrained(full_model_name, use_auth_token=token)
        tokenizer = EsmTokenizer.from_pretrained(full_model_name, use_auth_token=token)

    model = model.to(device)
    return model, tokenizer, device


def get_batch_embeddings(
    batch_sequences: list[str],
    model: Union[
        EsmModel,
        ESMC,
        DataParallel[Module],
        ESM3InferenceClient,
        ESM3,
    ],
    tokenizer_or_alphabet: Union[EsmTokenizer, None],
    device: torch.device,
    pool_embeddings: bool = True,
) -> list[NDArray[np.float64]]:
    """
    Generates mean-pooled embeddings for a batch of sequences.
    Supports ESM++, ESM-2 and ESM-3 models.

    Args:
        batch_sequences (list[str]): List of sequence strings.
        model: Loaded model (could be wrapped in DataParallel).
        tokenizer_or_alphabet: Tokenizer if needed.
        device: Inference device (CPU/GPU).
        pool_embeddings (bool): Whether to average embeddings across the sequence length.

    Returns:
        List of embeddings as NumPy arrays.
    """
    # First, determine the base model type
    base_model = model.module if isinstance(model, torch.nn.DataParallel) else model

    if isinstance(base_model, ESMC):
        # For ESMC models
        embedding_list = []
        with torch.no_grad():
            for sequence in batch_sequences:
                protein = ESMProtein(sequence=sequence)
                # Use the model directly - DataParallel handles internal distribution
                protein_tensor = base_model.encode(protein)
                logits_output = base_model.logits(
                    protein_tensor, LogitsConfig(sequence=True, return_embeddings=True)
                )
                if logits_output.embeddings is None:
                    raise ValueError(
                        "Model did not return embeddings. Check LogitsConfig settings."
                    )
                embeddings = logits_output.embeddings.cpu().numpy()
                if pool_embeddings:
                    embeddings = embeddings.mean(axis=1)
                embedding_list.append(embeddings[0])
        return embedding_list
    elif isinstance(base_model, ESM3):
        # For ESM3 models
        embedding_list = []
        with torch.no_grad():
            for sequence in batch_sequences:
                protein = ESMProtein(sequence=sequence)
                sequence_encoding = base_model.encode(protein)
                result = base_model.forward_and_sample(
                    sequence_encoding,
                    SamplingConfig(return_per_residue_embeddings=True),
                )
                if result is None or result.per_residue_embedding is None:
                    raise ValueError("Model did not return embeddings")
                embeddings = (
                    result.per_residue_embedding.to(torch.float32).cpu().numpy()
                )
                if pool_embeddings:
                    embeddings = embeddings.mean(axis=0)
                embedding_list.append(embeddings)
        return embedding_list
    else:
        # ESM-2 logic
        assert tokenizer_or_alphabet is not None, "Tokenizer required for ESM-2 models"
        inputs = tokenizer_or_alphabet(
            batch_sequences, padding=True, truncation=True, return_tensors="pt"
        ).to(device)
        with torch.no_grad():
            outputs = model(**inputs, output_hidden_states=True)

        # Get last hidden state for each sequence
        hidden_states = outputs.last_hidden_state.cpu().numpy()

        if pool_embeddings:
            # Mean pooling across sequence length
            return [embedding.mean(axis=0) for embedding in hidden_states]
        return list(hidden_states)


def calculate_single_sequence_embedding_last_hidden_state(
    sequence: str,
    device: torch.device,
    model_name: str = "facebook/esm2_t33_650M_UR50D",
) -> NDArray[np.float64]:
    """
    Calculates an embedding for a single sequence.

    Args:
        sequence: Input protein sequence
        model_name: Name of the ESM model to use

    Returns:
        NDArray[np.float64]: Normalized embedding vector for the sequence
    """
    model, tokenizer, device = load_model_and_tokenizer(model_name, device)
    return get_single_embedding_last_hidden_state(sequence, model, tokenizer, device)


def calculate_single_sequence_embedding_all_layers(
    sequence: str,
    device: torch.device,
    model_name: str = "facebook/esm2_t33_650M_UR50D",
) -> NDArray[np.float64]:
    """
    Calculates embeddings for a single sequence across all layers.

    Args:
        sequence: Input protein sequence
        model_name: Name of the ESM model to use

    Returns:
        NDArray[np.float64]: A numpy array containing layer embeddings for the sequence.
    """
    model, tokenizer, device = load_model_and_tokenizer(model_name, device)
    return get_single_embedding_all_layers(sequence, model, tokenizer, device)


def get_single_embedding_last_hidden_state(
    sequence: str, model: Any, tokenizer: Any, device: torch.device
) -> NDArray[np.float64]:
    """Generate embeddings for a single sequence using the last hidden state.

    Args:
        sequence (str): The protein sequence to embed
        model (Any): The transformer model to use
        tokenizer (Any): The tokenizer for the model
        device (torch.device): The device to run the model on (CPU/GPU)

    Returns:
        np.ndarray: Normalized embeddings for each token in the sequence
    """
    from esm.models.esmc import ESMC

    with torch.no_grad():
        if isinstance(model, ESMC):
            # ESM-3 logic
            from esm.sdk.api import ESMProtein, LogitsConfig

            protein = ESMProtein(sequence=sequence)
            protein_tensor = model.encode(protein)
            logits_output = model.logits(
                protein_tensor,
                LogitsConfig(
                    sequence=True,
                    return_embeddings=True,
                    return_hidden_states=True,
                ),
            )
            # Ensure hidden_states is not None before accessing it
            if logits_output.hidden_states is None:
                raise ValueError(
                    "Model did not return hidden states. Check LogitsConfig settings."
                )

            embedding = (
                logits_output.hidden_states[-1][0].to(torch.float32).cpu().numpy()
            )
        else:
            # ESM-2 logic
            inputs = tokenizer(sequence, return_tensors="pt").to(device)
            outputs = model(**inputs)
            embedding = outputs.last_hidden_state[0, 1:-1, :].detach().cpu().numpy()

    # normalize the embedding
    embedding = embedding / np.linalg.norm(embedding, axis=1, keepdims=True)

    return embedding  # type: ignore


def get_single_embedding_all_layers(
    sequence: str, model: Any, tokenizer: Any, device: torch.device
) -> NDArray[np.float64]:
    """
    Generates normalized embeddings for each token in the sequence across all layers.

    For ESM-3 (ESMC) models, it assumes that passing
    LogitsConfig(return_hidden_states=True) returns a collection of layer embeddings.
    For ESM-2 models, it sets output_hidden_states=True.

    Args:
        sequence (str): The protein sequence to embed.
        model (Any): The transformer model to use.
        tokenizer (Any): The tokenizer for the model (None for ESMC).
        device (torch.device): The device to run the model on (CPU/GPU).

    Returns:
        NDArray[np.float64]: A numpy array containing the normalized token embeddings
        concatenated across all layers.
    """
    embeddings_list = []
    with torch.no_grad():
        if isinstance(model, ESMC):
            # For ESM-3: Use ESMProtein and request hidden states via LogitsConfig
            protein = ESMProtein(sequence=sequence)
            protein_tensor = model.encode(protein)
            logits_output = model.logits(
                protein_tensor,
                LogitsConfig(
                    sequence=True,
                    return_embeddings=True,
                    return_hidden_states=True,
                ),
            )
            # Ensure hidden_states is not None before iterating
            if logits_output.hidden_states is None:
                raise ValueError(
                    "Model did not return hidden states. Check if return_hidden_states=True is supported."
                )

            # logits_output.hidden_states should be a tuple of tensors: (layer, batch, seq_len, hidden_dim)
            for layer_tensor in logits_output.hidden_states:
                # Remove batch dimension and (if applicable) any special tokens
                emb = layer_tensor[0].to(torch.float32).cpu().numpy()
                # If your model adds special tokens, adjust the slicing (e.g., emb[1:-1])
                emb = emb / np.linalg.norm(emb, axis=1, keepdims=True)
                embeddings_list.append(emb)

        else:
            # For ESM-2: Get hidden states with output_hidden_states=True
            inputs = tokenizer(sequence, return_tensors="pt").to(device)
            outputs = model(**inputs, output_hidden_states=True)
            hidden_states = (
                outputs.hidden_states
            )  # Tuple: (layer0, layer1, ..., layerN)
            for layer_tensor in hidden_states:
                # Remove batch dimension and special tokens ([CLS] and [SEP])
                emb = layer_tensor[0, 1:-1, :].detach().cpu().numpy()
                emb = emb / np.linalg.norm(emb, axis=1, keepdims=True)
                embeddings_list.append(emb)

    return np.array(embeddings_list)


# The rest of your existing functions will need to be adapted in a similar way
# if they interact with the model or tokenizer directly


def free_memory() -> None:
    """
    Frees up memory by invoking garbage collection and clearing GPU caches.
    """
    gc.collect()
    if torch.backends.mps.is_available():
        torch.mps.empty_cache()
    elif torch.cuda.is_available():
        torch.cuda.empty_cache()


def update_protein_embeddings_in_db(
    db: DatabaseConnector,
    accessions: list[str],
    embeddings_batch: list[NDArray[np.float64]],
) -> None:
    """
    Updates the embeddings for a batch of proteins in the database.

    Args:
        db (DatabaseConnector): The database connector.
        accessions (list[str]): The accessions of the proteins to update.
        embeddings_batch (list[NDArray[np.float64]]): The embeddings to update.
    """
    # Prepare the data for batch update
    updates = [
        {"accession": acc, "embedding": emb.tolist()}
        for acc, emb in zip(accessions, embeddings_batch)
    ]

    # Cypher query for batch update
    query = """
    UNWIND $updates AS update
    MATCH (p:Protein {accession_id: update.accession})
    SET p.embedding = update.embedding
    """

    # Execute the update query with parameters
    db.execute_write(query, {"updates": updates})<|MERGE_RESOLUTION|>--- conflicted
+++ resolved
@@ -33,7 +33,6 @@
         raise RuntimeError("Failed to get Hugging Face token")
 
 
-<<<<<<< HEAD
 def process_batches_on_gpu(
     data: list[tuple[str, str]],
     batch_size: int,
@@ -42,9 +41,6 @@
     db: DatabaseConnector,
     device: torch.device,
 ) -> None:
-=======
-def process_batches_on_gpu(data, batch_size, model, tokenizer, device, db):
->>>>>>> ad840ca3
     """
     Splits data into batches and processes them on a single GPU.
 
@@ -100,13 +96,8 @@
 
 def load_model_and_tokenizer(
     model_name: str,
-<<<<<<< HEAD
     device: torch.device,
-) -> Tuple[Any, Union[Any, None], torch.device]:
-=======
-    device: str,
 ) -> Tuple[Any, Union[Any, None], str]:
->>>>>>> ad840ca3
     """
     Loads the model and assigns it to a specific GPU.
 
