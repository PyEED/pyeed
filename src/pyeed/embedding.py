--- conflicted
+++ resolved
@@ -99,25 +99,6 @@
 
 def load_model_and_tokenizer(
     model_name: str,
-<<<<<<< HEAD
-) -> Tuple[
-    Union[
-        EsmModel,
-        ESMC,
-        ESM3InferenceClient,
-        torch.nn.DataParallel,
-        ESM3,
-    ],  # Updated return type
-    Union[EsmTokenizer, None],
-    torch.device,
-]:
-    """
-    Loads either an ESM++, ESM-3 (using ESMC or ESM3) or an ESM-2 (using Transformers) model,
-    depending on the `model_name` provided. Uses multiple GPUs in parallel if available.
-
-    Args:
-        model_name (str): The model name or identifier.
-=======
     device: torch.device,
 ) -> Tuple[Any, Union[Any, None], torch.device]:
     """
@@ -126,13 +107,11 @@
     Args:
         model_name (str): The model name.
         device (str): The specific GPU device.
->>>>>>> bbdc635d
 
     Returns:
         Tuple: (model, tokenizer, device)
     """
     token = get_hf_token()
-<<<<<<< HEAD
     # Default device is the first CUDA device if available, else CPU.
     device = torch.device("cuda" if torch.cuda.is_available() else "cpu")
     tokenizer = None
@@ -142,14 +121,9 @@
         model = model.to(device)
     elif "esm3-sm-open-v1" in model_name.lower():
         model: Any = ESM3.from_pretrained("esm3_sm_open_v1").to(device)
-=======
+
     tokenizer = None
 
-    if "esmc" in model_name.lower():
-        model = ESMC.from_pretrained(model_name)
-    elif "esm3-sm-open-v1" in model_name.lower():
-        model = ESM3.from_pretrained("esm3_sm_open_v1")
->>>>>>> bbdc635d
     else:
         full_model_name = (
             model_name
@@ -158,18 +132,12 @@
         )
         model: Any = EsmModel.from_pretrained(full_model_name, use_auth_token=token)
         tokenizer = EsmTokenizer.from_pretrained(full_model_name, use_auth_token=token)
-<<<<<<< HEAD
         model = model.to(device)
 
     # Check if multiple GPUs are available and wrap the model accordingly
     # if torch.cuda.device_count() > 1 and device.type == "cuda":
     #     logger.info(f"Using {torch.cuda.device_count()} GPUs for parallel inference.")
     #     model = torch.nn.DataParallel(model)
-
-=======
-
-    model = model.to(device)
->>>>>>> bbdc635d
     return model, tokenizer, device
 
 
@@ -178,11 +146,7 @@
     model: Union[
         EsmModel,
         ESMC,
-<<<<<<< HEAD
         torch.nn.DataParallel,
-=======
-        DataParallel[Module],
->>>>>>> bbdc635d
         ESM3InferenceClient,
         ESM3,
     ],
@@ -205,28 +169,17 @@
         List of embeddings as NumPy arrays.
     """
     # First, determine the base model type
-<<<<<<< HEAD
-    # base_model = model.module if isinstance(model, torch.nn.DataParallel) else model
-
-    if isinstance(model, ESMC):
-=======
     base_model = model.module if isinstance(model, torch.nn.DataParallel) else model
 
     if isinstance(base_model, ESMC):
->>>>>>> bbdc635d
         # For ESMC models
         embedding_list = []
         with torch.no_grad():
             for sequence in batch_sequences:
                 protein = ESMProtein(sequence=sequence)
                 # Use the model directly - DataParallel handles internal distribution
-<<<<<<< HEAD
-                protein_tensor = model.encode(protein)
-                logits_output = model.logits(
-=======
                 protein_tensor = base_model.encode(protein)
                 logits_output = base_model.logits(
->>>>>>> bbdc635d
                     protein_tensor, LogitsConfig(sequence=True, return_embeddings=True)
                 )
                 if logits_output.embeddings is None:
@@ -238,23 +191,15 @@
                     embeddings = embeddings.mean(axis=1)
                 embedding_list.append(embeddings[0])
         return embedding_list
-<<<<<<< HEAD
-    elif isinstance(model, ESM3):
-=======
+      
     elif isinstance(base_model, ESM3):
->>>>>>> bbdc635d
         # For ESM3 models
         embedding_list = []
         with torch.no_grad():
             for sequence in batch_sequences:
                 protein = ESMProtein(sequence=sequence)
-<<<<<<< HEAD
-                sequence_encoding = model.encode(protein)
-                result = model.forward_and_sample(
-=======
                 sequence_encoding = base_model.encode(protein)
                 result = base_model.forward_and_sample(
->>>>>>> bbdc635d
                     sequence_encoding,
                     SamplingConfig(return_per_residue_embeddings=True),
                 )
