--- conflicted
+++ resolved
@@ -1,23 +1,9 @@
-<<<<<<< HEAD
-import sdRDM
-
-=======
->>>>>>> 69177a2d
 from typing import List, Optional
 from pydantic import Field
 from sdRDM.base.listplus import ListPlus
 from sdRDM.base.utils import forge_signature, IDGenerator
 from Bio.Blast import NCBIWWW, NCBIXML
 from pyEED.core.dnainfo import DNAInfo
-<<<<<<< HEAD
-from .site import Site
-from .proteinsitetype import ProteinSiteType
-from .organism import Organism
-from .proteinregion import ProteinRegion
-from .dnaregion import DNARegion
-from .span import Span
-from .proteinregiontype import ProteinRegionType
-=======
 from .proteinregion import ProteinRegion
 from .abstractsequence import AbstractSequence
 from .site import Site
@@ -27,7 +13,6 @@
 from .substrate import Substrate
 from .dnaregion import DNARegion
 from .proteinsitetype import ProteinSiteType
->>>>>>> 69177a2d
 from ..ncbi.seq_io import _seqio_to_nucleotide_info, get_ncbi_entry, get_ncbi_entrys
 
 
@@ -193,8 +178,7 @@
 
     def pblast(
         self,
-        database: str = "nr",
-        n_hits: int = 100,
+        n_hits: int,
         e_value: float = 10.0,
         api_key: str = None,
         **kwargs,
@@ -203,45 +187,26 @@
         Additional keyword arguments can be pass according to the blast [specifications](https://biopython.org/docs/1.75/api/Bio.Blast.NCBIWWW.html).
 
         Args:
-            database (str, optional): Database to search. Defaults to "nr".
-            n_hits (int, optional): Number of hits to return. Defaults to 100.
+            n_hits (int): Number of hits to return.
             e_value (float, optional): E-value threshold. Defaults to 10.0.
             api_key (str, optional): NCBI API key for sequence retrieval. Defaults to None.
 
+
         Returns:
             List[ProteinInfo]: List of 'ProteinInfo' objects that are the result of the blast search.
         """
 
-<<<<<<< HEAD
-        databases = {
-            "nr": "Non-redundant",
-            "refseq_protein": "NCBI Protein Reference Sequences",
-            "swissprot": "Non-redundant UniProtKB / SwissProt sequences",
-            "pdbaa": "PDB protein database",
-        }
-
-        if database not in databases:
-            raise ValueError(
-                f"Database '{database}' is not supported. Choose one of {list(databases.keys())}"
-            )
-
-=======
->>>>>>> 69177a2d
         print(f"🏃🏼‍♀️ Running PBLAST")
         print(f"╭── protein name: {self.name}")
         print(f"├── accession: {self.source_id}")
         print(f"├── organism: {self.organism.name}")
         print(f"├── e-value: {e_value}")
-<<<<<<< HEAD
-        print(f"├── database: {databases[database]}")
-=======
->>>>>>> 69177a2d
         print(f"╰── max hits: {n_hits}")
 
         result_handle = NCBIWWW.qblast(
-            program="blastp",
-            database=database,
-            sequence=self.sequence,
+            "blastp",
+            "nr",
+            self.sequence,
             hitlist_size=n_hits,
             expect=e_value,
             **kwargs,
