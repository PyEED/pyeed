from .abstractsequence import AbstractSequence
from .proteininfo import ProteinInfo
from .structure import Structure
from .dnainfo import DNAInfo
from .citation import Citation
from .author import Author
from .substrate import Substrate
from .abstractregion import AbstractRegion
from .dnaregion import DNARegion
from .proteinregion import ProteinRegion
from .span import Span
from .site import Site
from .organism import Organism
<<<<<<< HEAD
from .pairwisealignment import PairwiseAlignment
=======
from .alignment import Alignment
from .pairwisealignment import PairwiseAlignment
from .sequence import Sequence
from .standardnumbering import StandardNumbering
>>>>>>> 69177a2d
from .proteinsitetype import ProteinSiteType
from .dnaregiontype import DNARegionType
from .proteinregiontype import ProteinRegionType

__doc__ = ""
__all__ = [
    "AbstractSequence",
    "ProteinInfo",
    "Structure",
    "DNAInfo",
    "Citation",
    "Author",
    "Substrate",
    "AbstractRegion",
    "DNARegion",
    "ProteinRegion",
    "Span",
    "Site",
    "Organism",
<<<<<<< HEAD
    "PairwiseAlignment",
=======
    "Alignment",
    "PairwiseAlignment",
    "Sequence",
    "StandardNumbering",
>>>>>>> 69177a2d
    "ProteinSiteType",
    "DNARegionType",
    "ProteinRegionType",
]<|MERGE_RESOLUTION|>--- conflicted
+++ resolved
@@ -11,14 +11,10 @@
 from .span import Span
 from .site import Site
 from .organism import Organism
-<<<<<<< HEAD
-from .pairwisealignment import PairwiseAlignment
-=======
 from .alignment import Alignment
 from .pairwisealignment import PairwiseAlignment
 from .sequence import Sequence
 from .standardnumbering import StandardNumbering
->>>>>>> 69177a2d
 from .proteinsitetype import ProteinSiteType
 from .dnaregiontype import DNARegionType
 from .proteinregiontype import ProteinRegionType
@@ -38,14 +34,10 @@
     "Span",
     "Site",
     "Organism",
-<<<<<<< HEAD
-    "PairwiseAlignment",
-=======
     "Alignment",
     "PairwiseAlignment",
     "Sequence",
     "StandardNumbering",
->>>>>>> 69177a2d
     "ProteinSiteType",
     "DNARegionType",
     "ProteinRegionType",
