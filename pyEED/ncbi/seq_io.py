--- conflicted
+++ resolved
@@ -1,10 +1,6 @@
 import re
 import secrets
-<<<<<<< HEAD
-import time
-=======
 from datetime import datetime
->>>>>>> 69177a2d
 from tqdm import tqdm
 from typing import List
 from Bio import SeqIO, Entrez
@@ -266,11 +262,7 @@
                 cds_regions = get_cds_regions(feature.qualifiers["coded_by"][0])
 
             if "CDS" not in [feature.type for feature in entry.features]:
-<<<<<<< HEAD
-                cds_regions = []
-=======
                 cds_regions = None
->>>>>>> 69177a2d
 
             if "Protein" not in [feature.type for feature in entry.features]:
                 protein_name = entry.description
